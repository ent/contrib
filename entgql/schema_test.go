// Copyright 2019-present Facebook
//
// Licensed under the Apache License, Version 2.0 (the "License");
// you may not use this file except in compliance with the License.
// You may obtain a copy of the License at
//
//     http://www.apache.org/licenses/LICENSE-2.0
//
// Unless required by applicable law or agreed to in writing, software
// distributed under the License is distributed on an "AS IS" BASIS,
// WITHOUT WARRANTIES OR CONDITIONS OF ANY KIND, either express or implied.
// See the License for the specific language governing permissions and
// limitations under the License.

package entgql

import (
	"os"
	"reflect"
	"testing"

	"entgo.io/ent/entc"
	"entgo.io/ent/entc/gen"
	"github.com/stretchr/testify/require"
	"github.com/vektah/gqlparser/v2/ast"
)

func TestEntGQL_buildTypes(t *testing.T) {
	s, err := gen.NewStorage("sql")
	require.NoError(t, err)

	graph, err := entc.LoadGraph("./internal/todo/ent/schema", &gen.Config{
		Storage: s,
	})
	require.NoError(t, err)
	disableRelayConnection(graph)
	plugin := &schemaGenerator{genSchema: true, genMutations: true}
	schema := &ast.Schema{
		Types: make(map[string]*ast.Definition),
	}
	err = plugin.buildTypes(graph, schema, true)
	require.NoError(t, err)
	schemaExpect, err := os.ReadFile("./testdata/schema.graphql")
	require.NoError(t, err)
	output := printSchema(schema)
	if string(schemaExpect) != output {
		require.NoError(t, os.WriteFile("./testdata/schema_output.graphql", []byte(output), 0644))
	}
	require.Equal(t, string(schemaExpect), output)
}

func TestEntGQL_buildTypes_todoplugin_relay(t *testing.T) {
	s, err := gen.NewStorage("sql")
	require.NoError(t, err)

	graph, err := entc.LoadGraph("./internal/todo/ent/schema", &gen.Config{
		Storage: s,
	})
	require.NoError(t, err)
	plugin := &schemaGenerator{genSchema: true, genWhereInput: true, genMutations: true, relaySpec: true}
	schema := &ast.Schema{
		Types: make(map[string]*ast.Definition),
	}
	err = plugin.buildTypes(graph, schema, true)
	require.NoError(t, err)
	schemaExpect, err := os.ReadFile("./testdata/schema_relay.graphql")
	require.NoError(t, err)
	output := printSchema(schema)
	if string(schemaExpect) != output {
		require.NoError(t, os.WriteFile("./testdata/schema_relay_output.graphql", []byte(output), 0644))
	}
	require.Equal(t, string(schemaExpect), output)
}

func TestSchema_relayConnectionTypes(t *testing.T) {
	type args struct {
		t *gen.Type
	}
	tests := []struct {
		name    string
		args    args
		want    string
		wantErr bool
	}{
		{
			name: "Todo",
			args: args{
				t: &gen.Type{
					Name: "Todo",
				},
			},
<<<<<<< HEAD
			want: `"""An edge in a connection."""
=======
			want: `"""
A connection to a list of items.
"""
type TodoConnection {
  """
  A list of edges.
  """
  edges: [TodoEdge]
  """
  Information to aid in pagination.
  """
  pageInfo: PageInfo!
  """
  Identifies the total count of items in the connection.
  """
  totalCount: Int!
}
"""
An edge in a connection.
"""
>>>>>>> 4ec19766
type TodoEdge {
  """
  The item at the end of the edge.
  """
  node: Todo
<<<<<<< HEAD
}
"""A connection to a list of items."""
type TodoList {
  """Identifies the total count of data items."""
  totalCount: Int!
  """The list of data items."""
  items: [Todo]!
  """The list of edges where each edge holds a data node and possibly metadata."""
  edges: [TodoEdge]
=======
  """
  A cursor for use in pagination.
  """
  cursor: Cursor!
>>>>>>> 4ec19766
}
`,
		},
		{
			name: "Todo_with_type",
			args: args{
				t: &gen.Type{
					Name: "Todo",
					Annotations: map[string]interface{}{
						annotationName: map[string]interface{}{
							"Type": "SuperTodo",
						},
					},
				},
			},
<<<<<<< HEAD
			want: `"""An edge in a connection."""
=======
			want: `"""
A connection to a list of items.
"""
type SuperTodoConnection {
  """
  A list of edges.
  """
  edges: [SuperTodoEdge]
  """
  Information to aid in pagination.
  """
  pageInfo: PageInfo!
  """
  Identifies the total count of items in the connection.
  """
  totalCount: Int!
}
"""
An edge in a connection.
"""
>>>>>>> 4ec19766
type SuperTodoEdge {
  """
  The item at the end of the edge.
  """
  node: SuperTodo
<<<<<<< HEAD
}
"""A connection to a list of items."""
type SuperTodoList {
  """Identifies the total count of data items."""
  totalCount: Int!
  """The list of data items."""
  items: [SuperTodo]!
  """The list of edges where each edge holds a data node and possibly metadata."""
  edges: [SuperTodoEdge]
=======
  """
  A cursor for use in pagination.
  """
  cursor: Cursor!
>>>>>>> 4ec19766
}
`,
		},
	}

	for _, tt := range tests {
		t.Run(tt.name, func(t *testing.T) {
			got, err := relayConnectionTypes(tt.args.t)
			if (err != nil) != tt.wantErr {
				t.Errorf("relayConnection() error = %v, wantErr %v", err, tt.wantErr)
				return
			}

			s := &ast.Schema{}
			s.AddTypes(got...)
			gots := printSchema(s)
			if !reflect.DeepEqual(gots, tt.want) {
				t.Errorf("relayConnection() = %v, want %v", gots, tt.want)
			}
		})
	}
}

func TestSchema_relayBuiltinTypes(t *testing.T) {
	tests := []struct {
		name string
		want string
	}{
		{
			name: "relayBuiltinTypes",
			want: `"""
Define a Relay Cursor type:
https://relay.dev/graphql/connections.htm#sec-Cursor
"""
scalar Cursor
"""
An object with an ID.
Follows the [Relay Global Object Identification Specification](https://relay.dev/graphql/objectidentification.htm)
"""
interface Node @goModel(model: "todo/ent.Noder") {
  """
  The id of the object.
  """
  id: ID!
}
"""
Information about pagination in a connection.
https://relay.dev/graphql/connections.htm#sec-undefined.PageInfo
"""
type PageInfo {
  """
  When paginating forwards, are there more items?
  """
  hasNextPage: Boolean!
  """
  When paginating backwards, are there more items?
  """
  hasPreviousPage: Boolean!
  """
  When paginating backwards, the cursor to continue.
  """
  startCursor: Cursor
  """
  When paginating forwards, the cursor to continue.
  """
  endCursor: Cursor
}
`,
		},
	}
	for _, tt := range tests {
		t.Run(tt.name, func(t *testing.T) {
			got := relayBuiltinTypes("todo/ent")

			s := &ast.Schema{}
			s.AddTypes(got...)
			gots := printSchema(s)
			if !reflect.DeepEqual(gots, tt.want) {
				t.Errorf("relayBuiltinTypes() = %v, want %v", gots, tt.want)
			}
		})
	}
}

func disableRelayConnection(g *gen.Graph) {
	disable := func(a gen.Annotations) {
		if ant, ok := a[annotationName]; ok {
			if m, ok := ant.(map[string]interface{}); ok {
				m["RelayConnection"] = false
			}
		}
	}

	for _, n := range g.Nodes {
		disable(n.Annotations)
		for _, f := range n.Fields {
			disable(f.Annotations)
		}
		for _, e := range n.Edges {
			disable(e.Annotations)
		}
	}
}<|MERGE_RESOLUTION|>--- conflicted
+++ resolved
@@ -89,36 +89,12 @@
 					Name: "Todo",
 				},
 			},
-<<<<<<< HEAD
 			want: `"""An edge in a connection."""
-=======
-			want: `"""
-A connection to a list of items.
-"""
-type TodoConnection {
-  """
-  A list of edges.
-  """
-  edges: [TodoEdge]
-  """
-  Information to aid in pagination.
-  """
-  pageInfo: PageInfo!
-  """
-  Identifies the total count of items in the connection.
-  """
-  totalCount: Int!
-}
-"""
-An edge in a connection.
-"""
->>>>>>> 4ec19766
 type TodoEdge {
   """
   The item at the end of the edge.
   """
   node: Todo
-<<<<<<< HEAD
 }
 """A connection to a list of items."""
 type TodoList {
@@ -128,12 +104,6 @@
   items: [Todo]!
   """The list of edges where each edge holds a data node and possibly metadata."""
   edges: [TodoEdge]
-=======
-  """
-  A cursor for use in pagination.
-  """
-  cursor: Cursor!
->>>>>>> 4ec19766
 }
 `,
 		},
@@ -149,36 +119,12 @@
 					},
 				},
 			},
-<<<<<<< HEAD
 			want: `"""An edge in a connection."""
-=======
-			want: `"""
-A connection to a list of items.
-"""
-type SuperTodoConnection {
-  """
-  A list of edges.
-  """
-  edges: [SuperTodoEdge]
-  """
-  Information to aid in pagination.
-  """
-  pageInfo: PageInfo!
-  """
-  Identifies the total count of items in the connection.
-  """
-  totalCount: Int!
-}
-"""
-An edge in a connection.
-"""
->>>>>>> 4ec19766
 type SuperTodoEdge {
   """
   The item at the end of the edge.
   """
   node: SuperTodo
-<<<<<<< HEAD
 }
 """A connection to a list of items."""
 type SuperTodoList {
@@ -188,12 +134,6 @@
   items: [SuperTodo]!
   """The list of edges where each edge holds a data node and possibly metadata."""
   edges: [SuperTodoEdge]
-=======
-  """
-  A cursor for use in pagination.
-  """
-  cursor: Cursor!
->>>>>>> 4ec19766
 }
 `,
 		},
