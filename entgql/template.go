// Copyright 2019-present Facebook
//
// Licensed under the Apache License, Version 2.0 (the "License");
// you may not use this file except in compliance with the License.
// You may obtain a copy of the License at
//
//     http://www.apache.org/licenses/LICENSE-2.0
//
// Unless required by applicable law or agreed to in writing, software
// distributed under the License is distributed on an "AS IS" BASIS,
// WITHOUT WARRANTIES OR CONDITIONS OF ANY KIND, either express or implied.
// See the License for the specific language governing permissions and
// limitations under the License.

package entgql

import (
	"embed"
	"errors"
	"fmt"
	"os"
	"path/filepath"
	"reflect"
	"strconv"
	"strings"
	"text/template"
	"text/template/parse"

	"entgo.io/ent/entc/gen"
	"entgo.io/ent/schema/field"
	"github.com/99designs/gqlgen/graphql"
	"github.com/vektah/gqlparser/v2/ast"
	"golang.org/x/exp/slices"
)

var (
	// CollectionTemplate adds fields collection support using auto eager-load ent edges.
	// More info can be found here: https://spec.graphql.org/June2018/#sec-Field-Collection.
	CollectionTemplate = parseT("template/collection.tmpl")

	// EnumTemplate adds a template implementing MarshalGQL/UnmarshalGQL methods for enums.
	EnumTemplate = parseT("template/enum.tmpl")

	// NodeTemplate implements the Relay Node interface for all types.
	NodeTemplate = parseT("template/node.tmpl")

	// NodeDescriptorTemplate implements the Node descriptor API for all types.
	NodeDescriptorTemplate = parseT("template/node_descriptor.tmpl")

	// PaginationTemplate adds pagination support according to the GraphQL Cursor Connections Spec.
	// More info can be found in the following link: https://relay.dev/graphql/connections.htm.
	PaginationTemplate = parseT("template/pagination.tmpl")

	// TransactionTemplate adds support for ent.Client for opening transactions for the transaction
	// middleware. See transaction.go for for information.
	TransactionTemplate = parseT("template/transaction.tmpl")

	// EdgeTemplate adds edge resolution using eager-loading with a query fallback.
	EdgeTemplate = parseT("template/edge.tmpl")

	// WhereTemplate adds a template for generating <T>WhereInput filters for each schema type.
	WhereTemplate = parseT("template/where_input.tmpl")

	// MutationInputTemplate adds a template for generating Create<T>Input and Update<T>Input for each schema type.
	MutationInputTemplate = parseT("template/mutation_input.tmpl").SkipIf(skipMutationTemplate)

	// AllTemplates holds all templates for extending ent to support GraphQL.
	AllTemplates = []*gen.Template{
		CollectionTemplate,
		EnumTemplate,
		NodeTemplate,
		PaginationTemplate,
		TransactionTemplate,
		EdgeTemplate,
		MutationInputTemplate,
	}

	// TemplateFuncs contains the extra template functions used by entgql.
	TemplateFuncs = template.FuncMap{
		"fieldCollections":    fieldCollections,
		"fieldMapping":        fieldMapping,
		"filterEdges":         filterEdges,
		"filterFields":        filterFields,
		"filterNodes":         filterNodes,
		"gqlIDType":           gqlIDType,
		"gqlMarshaler":        gqlMarshaler,
		"gqlUnmarshaler":      gqlUnmarshaler,
		"hasWhereInput":       hasWhereInput,
		"isRelayConn":         isRelayConn,
		"isSkipMode":          isSkipMode,
		"mutationInputs":      mutationInputs,
		"nodeImplementors":    nodeImplementors,
		"nodeImplementorsVar": nodeImplementorsVar,
		"nodePaginationNames": nodePaginationNames,
		"orderFields":         orderFields,
		"skipMode":            skipModeFromString,
	}

	//go:embed template/*
	_templates embed.FS

	marshalerType   = reflect.TypeOf((*graphql.Marshaler)(nil)).Elem()
	unmarshalerType = reflect.TypeOf((*graphql.Unmarshaler)(nil)).Elem()
)

func parseT(path string) *gen.Template {
	return gen.MustParse(gen.NewTemplate(path).
		Funcs(TemplateFuncs).
		ParseFS(_templates, path))
}

// idType is returned by the gqlIDType below to describe the
// Go scalar type of the GraphQL ID. Note that, the type is
// not exported to avoid its usage outside the templates.
type idType struct {
	*field.TypeInfo
	// Mixed indicates if the ID type involves more than
	// single Go type and requires normalization to string.
	Mixed bool
}

// gqlIDType returns the scalar (Go) type of the GraphQL ID.
func gqlIDType(nodes []*gen.Type, defaultType *field.TypeInfo) (*idType, error) {
	if len(nodes) == 0 {
		return &idType{TypeInfo: defaultType}, nil
	}
	var mixed bool
	for i := 1; i < len(nodes); i++ {
		id1, id2 := nodes[i-1].ID, nodes[i].ID
		// Field type does not match.
		if mixed = id1.Type.Type != id2.Type.Type; mixed {
			break
		}
		// Underlying Go type does not match.
		if mixed = id1.HasGoType() != id2.HasGoType() || (id1.HasGoType() && id1.Type.RType.Ident != id2.Type.RType.Ident); mixed {
			break
		}
	}
	if !mixed {
		return &idType{TypeInfo: nodes[0].ID.Type}, nil
	}
	// If there are mixed types, expect all of them
	// to be either string or graphql.Marshaler.
	for _, n := range nodes {
		// Skip basic string types.
		if n.ID.IsString() && !n.ID.HasGoType() {
			continue
		}
		// Expect type to be un/marshaller to GraphQL scalar.
		if !n.ID.HasGoType() || !n.ID.Type.RType.Implements(marshalerType) || !n.ID.Type.RType.Implements(unmarshalerType) {
			return nil, errors.New("entgql: mixed id types must be type string or implement the graphql.Marshaller/graphql.Unmarshaller interfaces")
		}
	}
	return &idType{
		Mixed: true,
		TypeInfo: &field.TypeInfo{
			Type: field.TypeString,
		},
	}, nil
}

func gqlMarshaler(f *gen.Field) bool {
	return f.HasGoType() && f.Type.RType.Implements(marshalerType)
}

func gqlUnmarshaler(f *gen.Field) bool {
	return f.HasGoType() && f.Type.RType.Implements(unmarshalerType)
}

type fieldCollection struct {
	Edge    *gen.Edge
	Mapping []string
}

func fieldCollections(edges []*gen.Edge) ([]*fieldCollection, error) {
	collect := make([]*fieldCollection, 0, len(edges))
	for _, e := range edges {
		ant, err := annotation(e.Annotations)
		if err != nil {
			return nil, err
		}
		switch {
		case len(ant.Mapping) > 0:
			if !ant.Unbind {
				return nil, errors.New("bind and mapping annotations are mutually exclusive")
			}
			collect = append(collect, &fieldCollection{Edge: e, Mapping: ant.Mapping})
		case !ant.Unbind:
			mapping := []string{camel(e.Name)}
			collect = append(collect, &fieldCollection{Edge: e, Mapping: mapping})
		}
	}
	return collect, nil
}

// MutationDescriptor holds information about a GraphQL mutation input.
type MutationDescriptor struct {
	*gen.Type
	IsCreate bool
}

// Input returns the input's name.
func (m *MutationDescriptor) Input() (string, error) {
	gqlType, _, err := gqlTypeFromNode(m.Type)
	if err != nil {
		return "", err
	}
	if m.IsCreate {
		return fmt.Sprintf("Create%sInput", gqlType), nil
	}
	return fmt.Sprintf("Update%sInput", gqlType), nil
}

// Builders return the builder's names to apply the input.
func (m *MutationDescriptor) Builders() []string {
	if m.IsCreate {
		return []string{m.Type.CreateName()}
	}

	return []string{m.Type.UpdateName(), m.Type.UpdateOneName()}
}

// InputFieldDescriptor holds the information
// about a field in the input type.
// It's shared between GQL and Go types.
type InputFieldDescriptor struct {
	*gen.Field
	// AppendOp indicates if the field has the Append operator
	AppendOp bool
	// ClearOp indicates if the field has the Clear operator
	ClearOp bool
	// Nullable indicates if the field is nullable.
	Nullable bool
}

// IsPointer returns true if the Go type should be a pointer
func (f *InputFieldDescriptor) IsPointer() bool {
	if f.Type.Nillable || f.Type.RType.IsPtr() {
		return false
	}
	return f.Nullable
}

// InputFields returns the list of fields in the input type.
func (m *MutationDescriptor) InputFields() ([]*InputFieldDescriptor, error) {
	fields := make([]*InputFieldDescriptor, 0, len(m.Type.Fields))
	for _, f := range m.Type.Fields {
		ant, err := annotation(f.Annotations)
		if err != nil {
			return nil, err
		}
		if f.IsEdgeField() || m.skip(f.Immutable, ant.Skip) {
			continue
		}

		fields = append(fields, &InputFieldDescriptor{
			Field:    f,
			AppendOp: !m.IsCreate && f.SupportsMutationAppend(),
			ClearOp:  !m.IsCreate && f.Optional,
			Nullable: !m.IsCreate || f.Optional || f.Default || f.DefaultFunc(),
		})
	}

	return fields, nil
}

// InputEdges returns the list of fields in the input type.
//
// NOTE(giautm): This method should refactor to
// return a list of InputFieldDescriptor.
func (m *MutationDescriptor) InputEdges() ([]*gen.Edge, error) {
	edges := make([]*gen.Edge, 0, len(m.Type.Edges))
	for _, e := range m.Type.Edges {
		ant, err := annotation(e.Annotations)
		if err != nil {
			return nil, err
		}
		if e.Type.IsEdgeSchema() || m.skip(e.Immutable, ant.Skip) {
			continue
		}
		edges = append(edges, e)
	}
	return edges, nil
}

func (m *MutationDescriptor) skip(immutable bool, skip SkipMode) bool {
	if m.IsCreate {
		return skip.Is(SkipMutationCreateInput)
	}
	return immutable || skip.Is(SkipMutationUpdateInput)
}

// mutationInputs returns the list of input types for the mutation.
func mutationInputs(nodes []*gen.Type) ([]*MutationDescriptor, error) {
	filteredNodes := make([]*MutationDescriptor, 0, len(nodes))
	for _, n := range nodes {
		ant, err := annotation(n.Annotations)
		if err != nil {
			return nil, err
		}

		for _, a := range ant.MutationInputs {
			if (a.IsCreate && ant.Skip.Is(SkipMutationCreateInput)) ||
				(!a.IsCreate && ant.Skip.Is(SkipMutationUpdateInput)) {
				continue
			}

			filteredNodes = append(filteredNodes, &MutationDescriptor{
				Type:     n,
				IsCreate: a.IsCreate,
			})
		}
	}
	return filteredNodes, nil
}

// filterNodes filters out nodes that should not be included in the GraphQL schema.
func filterNodes(nodes []*gen.Type, skip SkipMode) ([]*gen.Type, error) {
	filteredNodes := make([]*gen.Type, 0, len(nodes))
	for _, n := range nodes {
		if n.HasCompositeID() {
			continue
		}
		ant, err := annotation(n.Annotations)
		if err != nil {
			return nil, err
		}
		if !ant.Skip.Is(skip) {
			filteredNodes = append(filteredNodes, n)
		}
	}
	return filteredNodes, nil
}

// filterEdges filters out edges that should not be included in the GraphQL schema.
func filterEdges(edges []*gen.Edge, skip SkipMode) ([]*gen.Edge, error) {
	filteredEdges := make([]*gen.Edge, 0, len(edges))
	for _, e := range edges {
		if e.Type.HasCompositeID() {
			continue
		}
		antE, err := annotation(e.Annotations)
		if err != nil {
			return nil, err
		}
		antT, err := annotation(e.Type.Annotations)
		if err != nil {
			return nil, err
		}
		if !antE.Skip.Is(skip) && !antT.Skip.Is(skip) {
			filteredEdges = append(filteredEdges, e)
		}
	}
	return filteredEdges, nil
}

// filterFields filters out fields that should not be included in the GraphQL schema.
func filterFields(fields []*gen.Field, skip SkipMode) ([]*gen.Field, error) {
	filteredFields := make([]*gen.Field, 0, len(fields))
	for _, f := range fields {
		ant, err := annotation(f.Annotations)
		if err != nil {
			return nil, err
		}
		if !ant.Skip.Is(skip) {
			filteredFields = append(filteredFields, f)
		}
	}
	return filteredFields, nil
}

// OrderTerm is a struct that represents a single GraphQL order term.
type OrderTerm struct {
	// The type that owns the order field.
	Owner *gen.Type
	// The GraphQL name of the field.
	GQL string
	// The type that owns the field. For type fields, it equals to Owner.
	// For edge fields, it equals to the underlying edge's type.
	Type *gen.Type
	// Not nil if it is a type/edge field.
	Field *gen.Field
	// Not nil if it is an edge field or count.
	Edge *gen.Edge
	// True if it is a count field.
	Count bool
}

// IsFieldTerm returns true if the order term is a type field term.
func (o *OrderTerm) IsFieldTerm() bool {
	return o.Field != nil && o.Edge == nil
}

// IsEdgeFieldTerm returns true if the order term is an edge field term.
func (o *OrderTerm) IsEdgeFieldTerm() bool {
	return o.Field != nil && o.Edge != nil
}

// IsEdgeCountTerm returns true if the order term is an edge count term.
func (o *OrderTerm) IsEdgeCountTerm() bool {
	return o.Field == nil && o.Edge != nil && o.Count
}

// VarName returns the name of the variable holding the order term.
func (o *OrderTerm) VarName() (string, error) {
<<<<<<< HEAD
	switch prefix := paginationNames(o.Type.Name, false).OrderField; {
=======
	switch prefix := paginationNames(o.Owner.Name).OrderField; {
>>>>>>> 4ec19766
	case o.IsFieldTerm():
		return prefix + o.Field.StructField(), nil
	case o.IsEdgeFieldTerm():
		return prefix + o.Edge.StructField() + o.Field.StructField(), nil
	case o.IsEdgeCountTerm():
		return prefix + o.Edge.StructField() + "Count", nil
	default:
		return "", fmt.Errorf("entgql: invalid order term %v", o)
	}
}

// VarField returns the field name inside the variable holding the order term.
func (o *OrderTerm) VarField() (string, error) {
	switch {
	case o.IsFieldTerm():
		return fmt.Sprintf("%s.%s", o.Type.Package(), o.Field.Constant()), nil
	case o.IsEdgeFieldTerm(), o.IsEdgeCountTerm():
		return strconv.Quote(strings.ToLower(o.GQL)), nil
	default:
		return "", fmt.Errorf("entgql: invalid order term %v", o)
	}
}

// orderFields returns the GraphQL fields of the given node with the `OrderField` annotation.
func orderFields(n *gen.Type) ([]*OrderTerm, error) {
	var (
		terms  []*OrderTerm
		fields = n.Fields
	)
	if n.HasOneFieldID() {
		fields = append([]*gen.Field{n.ID}, fields...)
	}
	for _, f := range fields {
		switch ant, err := annotation(f.Annotations); {
		case err != nil:
			return nil, err
		case ant.Skip.Is(SkipOrderField), ant.OrderField == "":
		case !f.Type.Comparable():
			return nil, fmt.Errorf("entgql: ordered field %s.%s must be comparable", n.Name, f.Name)
		default:
			terms = append(terms, &OrderTerm{
				Owner: n,
				GQL:   ant.OrderField,
				Type:  n,
				Field: f,
			})
		}
	}
	for _, e := range n.Edges {
		name := strings.ToUpper(e.Name)
		switch ant, err := annotation(e.Annotations); {
		case err != nil:
			return nil, err
		case ant.Skip.Is(SkipOrderField), ant.OrderField == "":
		case ant.OrderField == fmt.Sprintf("%s_COUNT", name):
			// Validate that the edge has a count ordering.
			if _, err := e.OrderCountName(); err != nil {
				return nil, fmt.Errorf("entgql: invalid order field %s defined on edge %s.%s: %w", ant.OrderField, n.Name, e.Name, err)
			}
			terms = append(terms, &OrderTerm{
				Owner: n,
				GQL:   ant.OrderField,
				Type:  n,
				Edge:  e,
				Count: true,
			})
		case strings.HasPrefix(ant.OrderField, name+"_"):
			// Validate that the edge has a edge field ordering.
			if _, err := e.OrderFieldName(); err != nil {
				return nil, fmt.Errorf("entgql: invalid order field %s defined on edge %s.%s: %w", ant.OrderField, n.Name, e.Name, err)
			}
			ef := strings.TrimPrefix(ant.OrderField, name+"_")
			idx := slices.IndexFunc(e.Type.Fields, func(f *gen.Field) bool {
				ant, err := annotation(f.Annotations)
				return err == nil && ant.OrderField == ef
			})
			if idx == -1 {
				return nil, fmt.Errorf("entgql: order field %s defined on edge %s.%s was not found on its reference", ant.OrderField, n.Name, e.Name)
			}
			terms = append(terms, &OrderTerm{
				Owner: n,
				GQL:   ant.OrderField,
				Edge:  e,
				Type:  e.Type,
				Field: e.Type.Fields[idx],
			})
		default:
			return nil, fmt.Errorf("entgql: invalid order field defined on edge %s.%s", n.Name, e.Name)
		}
	}
	return terms, nil
}

// hasWhereInput returns true if neither the edge nor its
// node type has the SkipWhereInput annotation
func hasWhereInput(n *gen.Edge) (v bool, err error) {
	antEdge, err := annotation(n.Annotations)
	if err != nil || antEdge.Skip.Is(SkipWhereInput) {
		return false, err
	}
	ant, err := annotation(n.Type.Annotations)
	if err != nil || ant.Skip.Is(SkipWhereInput) {
		return false, err
	}
	return true, nil
}

// skipModeFromString returns SkipFlag from a string
func skipModeFromString(modes ...string) (SkipMode, error) {
	var m SkipMode
	for _, s := range modes {
		switch s {
		case "type":
			m |= SkipType
		case "enum_field":
			m |= SkipEnumField
		case "order_field":
			m |= SkipOrderField
		case "where_input":
			m |= SkipWhereInput
		case "mutation_create_input":
			m |= SkipMutationCreateInput
		case "mutation_update_input":
			m |= SkipMutationUpdateInput
		default:
			return 0, fmt.Errorf("invalid skip mode: %s", s)
		}
	}
	return m, nil
}

func isSkipMode(antSkip interface{}, m string) (bool, error) {
	skip, err := skipModeFromString(m)
	if err != nil || antSkip == nil {
		return false, err
	}
	if raw, ok := antSkip.(float64); ok {
		return SkipMode(raw).Is(skip), nil
	}
	return false, fmt.Errorf("invalid annotation skip: %v", antSkip)
}

func isRelayConn(e *gen.Edge) (bool, error) {
	ant, err := annotation(e.Annotations)
	if err != nil {
		return false, err
	}
	return ant.RelayConnection, nil
}

// PaginationNames holds the names of the pagination fields.
type PaginationNames struct {
	Connection string
	Edge       string
	Node       string
	Order      string
	OrderField string
	WhereInput string
	GenEdges   bool
}

func (p *PaginationNames) TypeDefs() []*ast.Definition {
	listFields := []*ast.FieldDefinition{
		{
			Name:        "totalCount",
			Type:        ast.NonNullNamedType("Int", nil),
			Description: "Identifies the total count of data items.",
		},
		{
			Name:        "items",
			Type:        ast.NonNullListType(ast.NamedType(p.Node, nil), nil),
			Description: "The list of data items.",
		},
	}
	if p.GenEdges {
		listFields = append(listFields, &ast.FieldDefinition{
			Name:        "edges",
			Type:        ast.ListType(ast.NamedType(p.Edge, nil), nil),
			Description: "The list of edges where each edge holds a data node and possibly metadata.",
		})
	}

	res := []*ast.Definition{
		{
			Name:        p.Connection,
			Kind:        ast.Object,
			Description: "A connection to a list of items.",
			Fields:      listFields,
		},
	}
	if p.GenEdges {
		res = append(res, &ast.Definition{
			Name:        p.Edge,
			Kind:        ast.Object,
			Description: "An edge in a connection.",
			Fields: []*ast.FieldDefinition{
				{
					Name:        "node",
					Type:        ast.NamedType(p.Node, nil),
					Description: "The item at the end of the edge.",
				},
			},
		})
	}

	return res
}

func (p *PaginationNames) OrderInputDef() *ast.Definition {
	return &ast.Definition{
		Name:        p.Order,
		Kind:        ast.InputObject,
		Description: fmt.Sprintf("Ordering options for %s connections", p.Node),
		Fields: ast.FieldList{
			{
				Name: "direction",
				Type: ast.NonNullNamedType(OrderDirectionEnum, nil),
				DefaultValue: &ast.Value{
					Raw:  "ASC",
					Kind: ast.EnumValue,
				},
				Description: "The ordering direction.",
			},
			{
				Name:        "field",
				Type:        ast.NonNullNamedType(p.OrderField, nil),
				Description: fmt.Sprintf("The field by which to order %s.", plural(p.Node)),
			},
		},
	}
}

func (p *PaginationNames) ConnectionField(name string, hasOrderBy, multiOrder, hasWhereInput bool) *ast.FieldDefinition {
	def := &ast.FieldDefinition{
		Name: name,
		Type: ast.NamedType(p.Connection, nil),
		Arguments: ast.ArgumentDefinitionList{
			{
				Name:        "limit",
				Type:        ast.NamedType("Int", nil),
				Description: "Pagination limit.",
				DefaultValue: &ast.Value{
					Raw:  "100",
					Kind: ast.IntValue,
				},
			},
			{
				Name:        "offset",
				Type:        ast.NamedType("Int", nil),
				Description: "Pagination offset.",
				DefaultValue: &ast.Value{
					Raw:  "0",
					Kind: ast.IntValue,
				},
			},
			/*{
				Name:        "after",
				Type:        ast.NamedType(RelayCursor, nil),
				Description: "Returns the elements in the list that come after the specified cursor.",
			},
			{
				Name:        "first",
				Type:        ast.NamedType("Int", nil),
				Description: "Returns the first _n_ elements from the list.",
			},
			{
				Name:        "before",
				Type:        ast.NamedType(RelayCursor, nil),
				Description: "Returns the elements in the list that come before the specified cursor.",
			},
			{
				Name:        "last",
				Type:        ast.NamedType("Int", nil),
				Description: "Returns the last _n_ elements from the list.",
			},*/
		},
	}
	if hasOrderBy {
		orderT := ast.NamedType(p.Order, nil)
		if multiOrder {
			orderT = ast.ListType(ast.NonNullNamedType(p.Order, nil), nil)
		}
		def.Arguments = append(def.Arguments, &ast.ArgumentDefinition{
			Name:        "orderBy",
			Type:        orderT,
			Description: fmt.Sprintf("Ordering options for %s returned from the connection.", plural(p.Node)),
		})
	}
	if hasWhereInput {
		def.Arguments = append(def.Arguments, &ast.ArgumentDefinition{
			Name:        "where",
			Type:        ast.NamedType(p.WhereInput, nil),
			Description: fmt.Sprintf("Filtering options for %s returned from the connection.", plural(p.Node)),
		})
	}

	return def
}

func gqlTypeFromNode(t *gen.Type) (gqlType string, ant *Annotation, err error) {
	if ant, err = annotation(t.Annotations); err != nil {
		return
	}
	gqlType = t.Name
	if ant.Type != "" {
		gqlType = ant.Type
	}
	return
}

// nodePaginationNames returns the names of the pagination types for the node.
func nodePaginationNames(t *gen.Type, genEdges bool) (*PaginationNames, error) {
	node, _, err := gqlTypeFromNode(t)
	if err != nil {
		return nil, err
	}

	return paginationNames(node, genEdges), nil
}

func paginationNames(node string, genEdges bool) *PaginationNames {
	return &PaginationNames{
		Connection: fmt.Sprintf("%sList", node),
		Edge:       fmt.Sprintf("%sEdge", node),
		Node:       node,
		Order:      fmt.Sprintf("%sOrder", node),
		OrderField: fmt.Sprintf("%sOrderField", node),
		WhereInput: fmt.Sprintf("%sWhereInput", node),
		GenEdges:   genEdges,
	}
}

// removeOldAssets removes files that were generated before v0.1.0.
func removeOldAssets(next gen.Generator) gen.Generator {
	const prefix = "gql_"
	templates := []*gen.Template{WhereTemplate}
	templates = append(templates, AllTemplates...)
	return gen.GenerateFunc(func(g *gen.Graph) error {
		for _, rootT := range templates {
			for _, t := range rootT.Templates() {
				if parse.IsEmptyTree(t.Root) {
					continue
				}
				if !strings.HasPrefix(t.Name(), prefix) {
					continue
				}
				name := strings.TrimPrefix(t.Name(), prefix)
				if err := removeOldTemplate(g, name); err != nil {
					return err
				}
			}
		}
		return next.Generate(g)
	})
}

func removeOldTemplate(g *gen.Graph, name string) error {
	// Check if name already taken by existing schema field.
	for _, n := range g.Nodes {
		if n.Package() == name {
			return nil
		}
	}
	err := os.Remove(filepath.Join(g.Target, name+".go"))
	if !os.IsNotExist(err) {
		return err
	}
	return nil
}

func skipMutationTemplate(g *gen.Graph) bool {
	for _, n := range g.Nodes {
		ant, err := annotation(n.Annotations)
		if err != nil {
			continue
		}
		for _, i := range ant.MutationInputs {
			if (i.IsCreate && !ant.Skip.Is(SkipMutationCreateInput)) ||
				(!i.IsCreate && !ant.Skip.Is(SkipMutationUpdateInput)) {
				return false
			}
		}
	}
	return true
}

func nodeImplementors(n *gen.Type) (ifaces []string, err error) {
	ant, err := annotation(n.Annotations)
	if err != nil {
		return nil, err
	}
	if !ant.Skip.Is(SkipType) && !slices.Contains(ant.Implements, "Node") {
		ifaces = append(ifaces, "Node")
	}
	return append(ifaces, ant.Implements...), nil
}

func nodeImplementorsVar(n *gen.Type) string {
	return strings.ToLower(n.Name) + "Implementors"
}<|MERGE_RESOLUTION|>--- conflicted
+++ resolved
@@ -403,11 +403,7 @@
 
 // VarName returns the name of the variable holding the order term.
 func (o *OrderTerm) VarName() (string, error) {
-<<<<<<< HEAD
-	switch prefix := paginationNames(o.Type.Name, false).OrderField; {
-=======
-	switch prefix := paginationNames(o.Owner.Name).OrderField; {
->>>>>>> 4ec19766
+	switch prefix := paginationNames(o.Owner.Name, false).OrderField; {
 	case o.IsFieldTerm():
 		return prefix + o.Field.StructField(), nil
 	case o.IsEdgeFieldTerm():
