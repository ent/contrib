--- conflicted
+++ resolved
@@ -379,33 +379,21 @@
 			}),
 		}))
 	}
-<<<<<<< HEAD
-
+
+	allFields := t.Fields
 	if t.ID != nil {
-		for i, op := range t.ID.Ops() {
-			fd := e.fieldDefinition(t.ID, true, op)
-			if i == 0 {
-				fd.Description = ast.NewStringValue(&ast.StringValue{
-					Value: t.ID.Name + " field predicates",
-				})
-			}
-			input.Fields = append(input.Fields, fd)
-		}
-	}
-
-	for _, f := range t.Fields {
-=======
-	fields, err := filterFields(t.Fields)
+		allFields = append(allFields, t.ID)
+	}
+	fields, err := filterFields(allFields)
 	if err != nil {
 		return "", nil, err
 	}
 	for _, f := range fields {
->>>>>>> a2b04157
 		if !f.Type.Comparable() {
 			continue
 		}
 		for i, op := range f.Ops() {
-			fd := e.fieldDefinition(f, false, op)
+			fd := e.fieldDefinition(f, op)
 			if i == 0 {
 				fd.Description = ast.NewStringValue(&ast.StringValue{
 					Value: f.Name + " field predicates",
@@ -449,7 +437,7 @@
 	return name, input, nil
 }
 
-func (e *Extension) fieldDefinition(f *gen.Field, idField bool, op gen.Op) *ast.InputValueDefinition {
+func (e *Extension) fieldDefinition(f *gen.Field, op gen.Op) *ast.InputValueDefinition {
 	name := camel(f.Name + "_" + op.Name())
 	if op == gen.EQ {
 		name = camel(f.Name)
@@ -465,7 +453,7 @@
 		}),
 	})
 
-	if idField {
+	if f.Name == "id" {
 		def.Type = ast.NewNamed(&ast.Named{
 			Name: ast.NewName(&ast.Name{
 				Value: graphql.ID.Name(),
