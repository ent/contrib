{{/*
Copyright 2019-present Facebook Inc. All rights reserved.
This source code is licensed under the Apache 2.0 license found
in the LICENSE file in the root directory of this source tree.
*/}}

{{/* gotype: entgo.io/ent/entc/gen.Graph */}}

{{ define "gql_pagination" }}
{{ template "header" $ }}

{{- if ne $.Storage.Name "sql" }}
	{{ fail "pagination requires SQL storage" }}
{{- end }}

{{- if not (hasTemplate "gql_collection") }}
	{{ fail "pagination requires field collection" }}
{{- end }}

{{ $gqlNodes := filterNodes $.Nodes (skipMode "type") }}
{{ $idType := gqlIDType $gqlNodes $.IDType }}

{{ template "import" $ }}

import (
	"io"
	"strconv"
	"encoding/base64"

	{{- range $n := $gqlNodes }}
		"{{ $.Config.Package }}/{{ $n.Package }}"
	{{- end }}
	"{{ $.Config.Package }}/predicate"

	"entgo.io/ent/dialect/sql"
	"entgo.io/contrib/entgql"
	"github.com/99designs/gqlgen/graphql"
	"github.com/99designs/gqlgen/graphql/errcode"
	"github.com/vektah/gqlparser/v2/gqlerror"
	"github.com/vmihailenco/msgpack/v5"
)

// Common entgql types.
type (
	Cursor = entgql.Cursor[{{ $idType }}]
	PageInfo = entgql.PageInfo[{{ $idType }}]
	OrderDirection = entgql.OrderDirection
)

func orderFunc(o OrderDirection, field string) func(*sql.Selector) {
       if o == entgql.OrderDirectionDesc {
               return Desc(field)
       }
       return Asc(field)
}

const errInvalidPagination = "INVALID_PAGINATION"

func validateFirstLast(first, last *int) (err *gqlerror.Error) {
	switch {
	case first != nil && last != nil:
		err = &gqlerror.Error{
			Message: "Passing both `first` and `last` to paginate a connection is not supported.",
		}
	{{- range $arg := list "first" "last" }}
		case {{ $arg }} != nil && *{{ $arg }} < 0:
			err = &gqlerror.Error{
				Message: "`{{ $arg }}` on a connection cannot be less than zero.",
			}
			errcode.Set(err, errInvalidPagination)
	{{- end }}
	}
	return err
}

func collectedField(ctx context.Context, path ...string) *graphql.CollectedField {
	fc := graphql.GetFieldContext(ctx)
	if fc == nil {
		return nil
	}
	field := fc.Field
	oc := graphql.GetOperationContext(ctx)
walk:
	for _, name := range path {
		for _, f := range graphql.CollectFields(oc, field.Selections, nil) {
			if f.Alias == name {
				field = f
				continue walk
			}
		}
		return nil
	}
	return &field
}

func hasCollectedField(ctx context.Context, path ...string) bool {
	if graphql.GetFieldContext(ctx) == nil {
		return true
	}
	return collectedField(ctx, path...) != nil
}

const (
	{{- range $field := list "edges" "node" "pageInfo" "totalCount" }}
		{{ $field }}Field = "{{ $field }}"
	{{- end }}
)

func paginateLimit(first, last *int) int {
	var limit int
	if first != nil {
		limit = *first+1
	} else if last != nil {
		limit = *last+1
	}
	return limit
}

{{ range $node := $gqlNodes -}}
{{ $orderFields := orderFields $node }}

{{ $names := nodePaginationNames $node -}}
{{ $name := $names.Node -}}

{{- if not (eq $name $node.Name) }}
// {{ $name }} is the type alias for {{ $node.Name }}.
type {{ $name }} = {{ $node.Name }}
{{- end}}

{{ $edge := $names.Edge -}}
// {{ $edge }} is the edge representation of {{ $name }}.
type {{ $edge }} struct {
	Node *{{ $name }} `json:"node"`
	Cursor Cursor     `json:"cursor"`
}

{{ $conn := $names.Connection }}
// {{ $conn }} is the connection containing edges to {{ $name }}.
type {{ $conn }} struct {
	Edges []*{{ $edge }} `json:"edges"`
	PageInfo PageInfo    `json:"pageInfo"`
	TotalCount int       `json:"totalCount"`
}

{{ $pager := print (camel $name) "Pager" }}
{{ $multiOrder := $node.Annotations.EntGQL.MultiOrder }}

func (c *{{ $conn }}) build(nodes []*{{ $name }}, pager *{{ $pager }}, after *Cursor, first *int, before *Cursor, last *int) {
	c.PageInfo.HasNextPage = before != nil
	c.PageInfo.HasPreviousPage = after != nil
	if first != nil && *first+1 == len(nodes) {
		c.PageInfo.HasNextPage = true
		nodes = nodes[:len(nodes)-1]
	} else if last != nil && *last+1 == len(nodes) {
		c.PageInfo.HasPreviousPage = true
		nodes = nodes[:len(nodes)-1]
	}
	var nodeAt func(int) *{{ $name }}
	if last != nil {
		n := len(nodes) - 1
		nodeAt = func(i int) *{{ $name }} {
			return nodes[n-i]
		}
	} else {
		nodeAt = func(i int) *{{ $name }} {
			return nodes[i]
		}
	}
	c.Edges = make([]*{{ $edge }}, len(nodes))
	for i := range nodes {
		node := nodeAt(i)
		c.Edges[i] = &{{ $edge }}{
			Node: node,
			Cursor: pager.toCursor(node),
		}
	}
	if l := len(c.Edges); l > 0 {
		c.PageInfo.StartCursor = &c.Edges[0].Cursor
		c.PageInfo.EndCursor = &c.Edges[l-1].Cursor
	}
	if c.TotalCount == 0 {
		c.TotalCount = len(nodes)
	}
}

{{ $opt := print $name "PaginateOption" }}
// {{ $opt }} enables pagination customization.
type {{ $opt }} func(*{{ $pager }}) error

{{ $order := $names.Order -}}
{{ $optOrder := print "With" $order -}}
{{ $defaultOrder := print "Default" $name "Order" }}
// {{ $optOrder }} configures pagination ordering.
func {{ $optOrder }}(order {{ if $multiOrder }}[]{{ end }}*{{ $order }}) {{ $opt }} {
	{{- if $multiOrder }}
		return func(pager *{{ $pager }}) error {
			for _, order := range order {
				if err := order.Direction.Validate(); err != nil {
					return err
				}
			}
			pager.order = append(pager.order, order...)
			return nil
		}
	{{- else }}
		if order == nil {
			order = {{ $defaultOrder }}
		}
		o := *order
		return func(pager *{{ $pager }}) error {
			if err := order.Direction.Validate(); err != nil {
				return err
			}
			if order.Field == nil {
				order.Field = {{ $defaultOrder }}.Field
			}
			pager.order = &o
			return nil
		}
	{{- end }}
}

{{ $query := print $node.QueryName -}}
{{ $optFilter := print "With" $name "Filter" -}}
// {{ $optFilter }} configures pagination filter.
func {{ $optFilter }}(filter func(*{{ $query }}) (*{{ $query }}, error)) {{ $opt }} {
	return func(pager *{{ $pager }}) error {
		if filter == nil {
			return errors.New("{{ $query }} filter cannot be nil")
		}
		pager.filter = filter
		return nil
	}
}

type {{ $pager }} struct {
	{{- /* Pagination is reversed if last != nil. */}}
	reverse bool
	order {{ if $multiOrder }}[]{{ end }}*{{ $order }}
	filter func(*{{ $query }}) (*{{ $query }}, error)
}

{{ $newPager := print "new" $name "Pager" -}}
func {{ $newPager }}(opts []{{ $opt }}, reverse bool) (*{{ $pager }}, error) {
	pager := &{{ $pager }}{reverse: reverse}
	for _, opt := range opts {
		if err := opt(pager); err != nil {
			return nil, err
		}
	}
	{{- if $multiOrder }}
		for i, order := range pager.order {
			if i > 0 && order.Field == pager.order[i-1].Field {
				return nil, fmt.Errorf("duplicate order direction %q", order.Direction)
			}
		}
	{{- else }}
		if pager.order == nil {
			pager.order = {{ $defaultOrder }}
		}
	{{- end }}
	return pager, nil
}

func (p *{{ $pager }}) applyFilter(query *{{ $query }}) (*{{ $query }}, error) {
	if p.filter != nil {
		return p.filter(query)
	}
	return query, nil
}

{{ $r := $node.Receiver }}
func (p *{{ $pager }}) toCursor({{ $r }} *{{ $name }}) Cursor {
	{{- if $multiOrder }}
<<<<<<< HEAD
		cs := make([]any, 0, len(p.order))
		for _, order := range p.order {
			cs = append(cs, order.Field.toCursor({{ $r }}).Value)
=======
		cs_ := make([]any, 0, len(p.order))
		for _, o_ := range p.order {
			cs_ = append(cs_, o_.Field.toCursor({{ $r }}).Value)
>>>>>>> 7b898266
		}
		{{- $marshalID := and $idType.Mixed (gqlMarshaler $node.ID) }}
		return Cursor{ID: {{ $r }}.{{ if $marshalID }}marshalID(){{ else }}ID{{ end }}, Value: cs_}
	{{- else }}
		return p.order.Field.toCursor({{ $r }})
	{{- end }}
}

func (p *{{ $pager }}) applyCursors(query *{{ $query }}, after, before *Cursor) (*{{ $query }}, error) {
	{{- if $multiOrder }}
		idDirection := entgql.OrderDirectionAsc
		if p.reverse {
			idDirection = entgql.OrderDirectionDesc
		}
		fields, directions := make([]string, 0, len(p.order)), make([]OrderDirection, 0, len(p.order))
		for _, order := range p.order {
			fields = append(fields, order.Field.column)
			direction := order.Direction
			if p.reverse {
				direction = direction.Reverse()
			}
			directions = append(directions, direction)
		}
		predicates, err := entgql.MultiCursorsPredicate(after, before, &entgql.MultiCursorsOptions{
			FieldID: {{ $defaultOrder }}.Field.column,
			DirectionID: idDirection,
			Fields: fields,
			Directions: directions,
		})
		if err != nil {
			return nil, err
		}
		for _, predicate := range predicates {
			query = query.Where(predicate)
		}
	{{- else }}
		direction := p.order.Direction
		if p.reverse {
			direction = direction.Reverse()
		}
		for _, predicate := range entgql.CursorsPredicate(after, before, {{ $defaultOrder }}.Field.column, p.order.Field.column, direction) {
			query = query.Where(predicate)
		}
	{{- end }}
	return query, nil
}

{{- $byEdges := list }}
{{- range $orderFields }}{{ if not .IsFieldTerm }}{{ $byEdges = append $byEdges . }}{{ end }}{{ end }}

func (p *{{ $pager }}) applyOrder(query *{{ $query }}) *{{ $query }} {
	{{- if $multiOrder }}
		var defaultOrdered bool
		for _, order := range p.order {
			direction := order.Direction
			if p.reverse {
				direction = direction.Reverse()
			}
			query = query.Order(order.Field.toTerm(direction.OrderTermOption()))
			if order.Field.column == {{ $defaultOrder }}.Field.column {
				defaultOrdered = true
			}
			{{- /* Ensure the cursor field is selected to encode it back to the client. */}}
			{{- with $byEdges }}
				switch order.Field.column {
				case {{ range $i, $f := . }}{{ if $i }},{{ end }}{{ $f.VarName }}.column{{ end }}:
				default:
					if len(query.ctx.Fields) > 0 {
						query.ctx.AppendFieldOnce(order.Field.column)
					}
				}
			{{- else }}
				if len(query.ctx.Fields) > 0 {
					query.ctx.AppendFieldOnce(order.Field.column)
				}
			{{- end }}
		}
		{{- /* We need to ensure the ID field is included in ORDER BY since the other terms might not be unique. */}}
		if !defaultOrdered {
			direction := entgql.OrderDirectionAsc
			if p.reverse {
				direction = direction.Reverse()
			}
			query = query.Order({{ $defaultOrder }}.Field.toTerm(direction.OrderTermOption()))
		}
	{{- else }}
		direction := p.order.Direction
		if p.reverse {
			direction = direction.Reverse()
		}
		query = query.Order(p.order.Field.toTerm(direction.OrderTermOption()))
		{{- /* We need to ensure the ID field is included in ORDER BY since the other terms might not be unique. */}}
		if p.order.Field != {{ $defaultOrder }}.Field {
			query = query.Order({{ $defaultOrder }}.Field.toTerm(direction.OrderTermOption()))
		}
		{{- /* Ensure the cursor field is selected to encode it back to the client. */}}
		{{- with $byEdges }}
			switch p.order.Field.column {
			case {{ range $i, $f := . }}{{ if $i }},{{ end }}{{ $f.VarName }}.column{{ end }}:
			default:
				{{- /* Ensure the cursor field is selected to encode it back to the client. */}}
				if len(query.ctx.Fields) > 0 {
					query.ctx.AppendFieldOnce(p.order.Field.column)
				}
			}
		{{- else }}
			if len(query.ctx.Fields) > 0 {
				query.ctx.AppendFieldOnce(p.order.Field.column)
			}
		{{- end }}
	{{- end }}
	return query
}

func (p *{{ $pager }}) orderExpr(query *{{ $node.QueryName }}) sql.Querier {
	{{- if $multiOrder }}
		{{- /* Edge ordering must be applied to update the query. */}}
		{{- with $byEdges }}
			for _, order := range p.order {
				switch order.Field.column {
				case {{ range $i, $f := . }}{{ if $i }},{{ end }}{{ $f.VarName }}.column{{ end }}:
					direction := order.Direction
					if p.reverse {
						direction = direction.Reverse()
					}
					query = query.Order(order.Field.toTerm(direction.OrderTermOption()))
				default:
					{{- /* Ensure the cursor field is selected to encode it back to the client. */}}
					if len(query.ctx.Fields) > 0 {
						query.ctx.AppendFieldOnce(order.Field.column)
					}
				}
			}
		{{- else }}
			if len(query.ctx.Fields) > 0 {
				for _, order := range p.order {
					query.ctx.AppendFieldOnce(order.Field.column)
				}
			}
		{{- end }}
		return sql.ExprFunc(func(b *sql.Builder) {
			for _, order := range p.order {
				direction := order.Direction
				if p.reverse {
					direction = direction.Reverse()
				}
				b.Ident(order.Field.column).Pad().WriteString(string(direction))
				b.Comma()
			}
			direction := entgql.OrderDirectionAsc
			if p.reverse {
				direction = direction.Reverse()
			}
			b.Ident({{ $defaultOrder }}.Field.column).Pad().WriteString(string(direction))
		})
	{{- else }}
		direction := p.order.Direction
		if p.reverse {
			direction = direction.Reverse()
		}
		{{- with $byEdges }}
			switch p.order.Field.column {
			case {{ range $i, $f := . }}{{ if $i }},{{ end }}{{ $f.VarName }}.column{{ end }}:
				query = query.Order(p.order.Field.toTerm(direction.OrderTermOption()))
			default:
				{{- /* Ensure the cursor field is selected to encode it back to the client. */}}
				if len(query.ctx.Fields) > 0 {
					query.ctx.AppendFieldOnce(p.order.Field.column)
				}
			}
		{{- else }}
			if len(query.ctx.Fields) > 0 {
				query.ctx.AppendFieldOnce(p.order.Field.column)
			}
		{{- end }}
		return sql.ExprFunc(func(b *sql.Builder) {
			b.Ident(p.order.Field.column).Pad().WriteString(string(direction))
			if p.order.Field != {{ $defaultOrder }}.Field {
				b.Comma().Ident({{ $defaultOrder }}.Field.column).Pad().WriteString(string(direction))
			}
		})
	{{- end }}
}

// Paginate executes the query and returns a relay based cursor connection to {{ $name }}.
func ({{ $r }} *{{ $query }}) Paginate(
	ctx context.Context, after *Cursor, first *int,
	before *Cursor, last *int, opts ...{{ $opt }},
) (*{{ $conn }}, error) {
	{{- with extend $ "Node" $node "Query" $r -}}
		{{ template "gql_pagination/helper/paginate" . }}
	{{- end -}}
}

{{ $orderField := $names.OrderField -}}
{{- if $orderFields }}
	var (
		{{- range $f := $orderFields }}
			{{- $var := $f.VarName }}
			{{- if $f.IsFieldTerm }}
				// {{ $var }} orders {{ $f.Type.Name }} by {{ $f.Field.Name }}.
			{{- else }}
				// {{ $var }} orders by {{ $f.GQL }}.
			{{- end }}
			{{ $var }} = &{{ $orderField }}{
				Value: func({{ $r }} *{{ $name }}) (ent.Value, error) {
					{{- if $f.IsFieldTerm }}
						return {{ $r }}.{{ $f.Field.StructField }}, nil
					{{- else }}
						return {{ $r }}.{{ $node.ValueName }}({{ $f.VarField }})
					{{- end }}
				},
				{{- if $f.IsFieldTerm }}
					column: {{ $node.Package }}.{{ $f.Field.Constant }},
					toTerm: {{ $node.Package }}.{{ $f.Field.OrderName }},
				{{- else if $f.IsEdgeFieldTerm }}
					column: {{ $f.VarField }},
					toTerm: func(opts ...sql.OrderTermOption) {{ $node.Package }}.OrderOption {
						return {{ $node.Package}}.{{ $f.Edge.OrderFieldName }}(
							{{ $f.Type.Package }}.{{ $f.Field.Constant }},
							append(opts, sql.OrderSelectAs({{ $f.VarField }}))...,
						)
					},
				{{- else if $f.IsEdgeCountTerm }}
					column: {{ $f.VarField }},
					toTerm: func(opts ...sql.OrderTermOption) {{ $node.Package }}.OrderOption {
						return {{ $node.Package}}.{{ $f.Edge.OrderCountName }}(
							append(opts, sql.OrderSelectAs({{ $f.VarField }}))...,
						)
					},
				{{- end }}
				toCursor: func({{ $r }} *{{ $name }}) Cursor {
					{{- $marshalID := and $idType.Mixed (gqlMarshaler $node.ID) }}
					{{- if $f.IsFieldTerm }}
						return Cursor{
							ID: {{ $r }}.{{ if $marshalID }}marshalID(){{ else }}ID{{ end }},
							Value: {{ $r }}.{{ $f.Field.StructField }},
						}
					{{- else }}
						{{- /* Unxpected non-selected field error can occur. */}}
						cv, _ := {{ $r }}.{{ $node.ValueName }}({{ $f.VarField }})
						return Cursor{
							ID: {{ $r }}.{{ if $marshalID }}marshalID(){{ else }}ID{{ end }},
							Value: cv,
						}
					{{- end }}
				},
			}
		{{- end }}
	)

	// String implement fmt.Stringer interface.
	func (f {{ $orderField }}) String() string {
		var str string
		switch f.column {
			{{- range $f := $orderFields }}
				case {{ $f.VarName }}.column:
					str = "{{ $f.GQL }}"
			{{- end }}
		}
		return str
	}

	// MarshalGQL implements graphql.Marshaler interface.
	func (f {{ $orderField }}) MarshalGQL(w io.Writer) {
		io.WriteString(w, strconv.Quote(f.String()))
	}

	// UnmarshalGQL implements graphql.Unmarshaler interface.
	func (f *{{ $orderField }}) UnmarshalGQL(v interface{}) error {
		str, ok := v.(string)
		if !ok {
			return fmt.Errorf("{{ $orderField }} %T must be a string", v)
		}
		switch str {
			{{- range $f := $orderFields }}
				case "{{ $f.GQL }}":
					*f = *{{ $f.VarName }}
			{{- end }}
		default:
			return fmt.Errorf("%s is not a valid {{ $orderField }}", str)
		}
		return nil
	}
{{- end }}

// {{ $orderField }} defines the ordering field of {{ $node.Name }}.
type {{ $orderField }} struct {
	// Value extracts the ordering value from the given {{ $node.Name }}.
	Value    func(*{{ $name }}) (ent.Value, error)
	column   string // field or computed.
	toTerm   func(...sql.OrderTermOption) {{ $node.Package }}.OrderOption
	toCursor func(*{{ $name }}) Cursor
}

// {{ $order }} defines the ordering of {{ $node.Name }}.
type {{ $order }} struct {
	Direction OrderDirection `json:"direction"`
	Field *{{ $orderField }} `json:"field"`
}

// {{ $defaultOrder }} is the default ordering of {{ $node.Name }}.
var {{ $defaultOrder }} = &{{ $order }}{
	Direction: entgql.OrderDirectionAsc,
	Field: &{{ $orderField }}{
		Value: func({{ $r }} *{{ $name }}) (ent.Value, error) {
			return {{ $r }}.ID, nil
		},
		column: {{ $node.Package }}.{{ $node.ID.Constant }},
		toTerm: {{ $node.Package }}.{{ $node.ID.OrderName }},
		toCursor: func({{ $r }} *{{ $name }}) Cursor {
			{{- $marshalID := and $idType.Mixed (gqlMarshaler $node.ID) }}
			return Cursor{ID: {{ $r }}.{{ if $marshalID }}marshalID(){{ else }}ID{{ end }}}
		},
	},
}

// ToEdge converts {{ $name }} into {{ $edge }}.
func ({{ $r }} *{{ $name }}) ToEdge(order *{{ $order }}) *{{ $edge }} {
	if order == nil {
		order = {{ $defaultOrder }}
	}
	return &{{ $edge }}{
		Node:   {{ $r }},
		Cursor: order.Field.toCursor({{ $r }}),
	}
}

{{- end }}
{{ end }}

{{ define "gql_pagination/helper/paginate" }}
	{{- $node := $.Scope.Node }}
	{{- $r := $.Scope.Query }}
	{{- $names := nodePaginationNames $node }}
	{{- $name := $names.Node }}
	{{- $order := $names.Order }}
	{{- $edge := $names.Edge }}
	{{- $conn := $names.Connection }}
	{{- $newPager := print "new" $name "Pager" -}}

	if err := validateFirstLast(first, last); err != nil {
		return nil, err
	}
	pager, err := {{ $newPager }}(opts, last != nil)
	if err != nil {
		return nil, err
	}
	if {{ $r }}, err = pager.applyFilter({{ $r }}); err != nil {
		return nil, err
	}
	{{- /* Ensure the "edges" field is marshaled as "[]" in case it is empty. */}}
	conn := &{{ $conn }}{Edges: []*{{ $edge }}{}}
	ignoredEdges := !hasCollectedField(ctx, edgesField)
	if hasCollectedField(ctx, totalCountField) || hasCollectedField(ctx, pageInfoField) {
		hasPagination := after != nil || first != nil || before != nil || last != nil
		if hasPagination || ignoredEdges {
			c := {{ $r }}.Clone()
			{{- /* Clear the selection fields before counting to avoid generating invalid queries. */}}
			c.ctx.Fields = nil
			if conn.TotalCount, err = c.Count(ctx); err != nil {
				return nil, err
			}
			conn.PageInfo.HasNextPage = first != nil && conn.TotalCount > 0
			conn.PageInfo.HasPreviousPage = last != nil && conn.TotalCount > 0
		}
		{{- /* TotalCount will be settled by conn.build() */}}
	}
	if ignoredEdges || (first != nil && *first == 0) || (last != nil && *last == 0) {
		return conn, nil
	}
	if {{ $r }}, err = pager.applyCursors({{ $r }}, after, before); err != nil {
		return nil, err
	}
	limit := paginateLimit(first, last)
	if limit != 0 {
		{{ $r }}.Limit(limit)
	}
	if field := collectedField(ctx, edgesField, nodeField); field != nil {
		if err := {{ $r }}.collectField(ctx, limit == 1, graphql.GetOperationContext(ctx), *field, []string{edgesField, nodeField}); err != nil {
			return nil, err
		}
	}
	{{ $r }} = pager.applyOrder({{ $r }})
	nodes, err := {{ $r }}.All(ctx)
	if err != nil {
		return nil, err
	}
	conn.build(nodes, pager, after, first, before, last)
	return conn, nil
{{ end }}<|MERGE_RESOLUTION|>--- conflicted
+++ resolved
@@ -272,15 +272,9 @@
 {{ $r := $node.Receiver }}
 func (p *{{ $pager }}) toCursor({{ $r }} *{{ $name }}) Cursor {
 	{{- if $multiOrder }}
-<<<<<<< HEAD
-		cs := make([]any, 0, len(p.order))
-		for _, order := range p.order {
-			cs = append(cs, order.Field.toCursor({{ $r }}).Value)
-=======
 		cs_ := make([]any, 0, len(p.order))
 		for _, o_ := range p.order {
 			cs_ = append(cs_, o_.Field.toCursor({{ $r }}).Value)
->>>>>>> 7b898266
 		}
 		{{- $marshalID := and $idType.Mixed (gqlMarshaler $node.ID) }}
 		return Cursor{ID: {{ $r }}.{{ if $marshalID }}marshalID(){{ else }}ID{{ end }}, Value: cs_}
