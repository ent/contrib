--- conflicted
+++ resolved
@@ -17,12 +17,8 @@
 
 {{- range $n := filterNodes $.Nodes }}
     {{ $comparableFields := list }}
-<<<<<<< HEAD
     {{ $comparableFields = append $comparableFields $n.ID }}
-    {{ range $f := $n.Fields }}
-=======
     {{ range $f := filterFields $n.Fields }}
->>>>>>> a2b04157
         {{ if $f.Type.Comparable }}
             {{ $comparableFields = append $comparableFields $f }}
         {{ end }}
