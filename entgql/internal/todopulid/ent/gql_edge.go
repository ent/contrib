--- conflicted
+++ resolved
@@ -23,13 +23,8 @@
 )
 
 func (c *Category) Todos(
-<<<<<<< HEAD
-	ctx context.Context, limit *int, offset *int, orderBy *TodoOrder, where *TodoWhereInput,
-) (*TodoList, error) {
-=======
 	ctx context.Context, after *Cursor, first *int, before *Cursor, last *int, orderBy []*TodoOrder, where *TodoWhereInput,
 ) (*TodoConnection, error) {
->>>>>>> 4ec19766
 	opts := []TodoPaginateOption{
 		WithTodoOrder(orderBy),
 		WithTodoFilter(where.Filter),
@@ -37,20 +32,20 @@
 	alias := graphql.GetFieldContext(ctx).Field.Alias
 	totalCount, hasTotalCount := c.Edges.totalCount[0][alias]
 	if nodes, err := c.NamedTodos(alias); err == nil || hasTotalCount {
-		pager, err := newTodoPager(opts, false)
+		pager, err := newTodoPager(opts, last != nil)
 		if err != nil {
 			return nil, err
 		}
-		conn := &TodoList{Edges: []*TodoEdge{}, TotalCount: totalCount}
-		conn.build(nodes, pager, nil, nil, nil, nil, false)
+		conn := &TodoConnection{Edges: []*TodoEdge{}, TotalCount: totalCount}
+		conn.build(nodes, pager, after, first, before, last)
 		return conn, nil
 	}
-	return c.QueryTodos().PaginateLimitOffset(ctx, limit, offset, opts...)
+	return c.QueryTodos().Paginate(ctx, after, first, before, last, opts...)
 }
 
 func (c *Category) SubCategories(
-	ctx context.Context, limit *int, offset *int, orderBy []*CategoryOrder, where *CategoryWhereInput,
-) (*CategoryList, error) {
+	ctx context.Context, after *Cursor, first *int, before *Cursor, last *int, orderBy []*CategoryOrder, where *CategoryWhereInput,
+) (*CategoryConnection, error) {
 	opts := []CategoryPaginateOption{
 		WithCategoryOrder(orderBy),
 		WithCategoryFilter(where.Filter),
@@ -58,15 +53,15 @@
 	alias := graphql.GetFieldContext(ctx).Field.Alias
 	totalCount, hasTotalCount := c.Edges.totalCount[1][alias]
 	if nodes, err := c.NamedSubCategories(alias); err == nil || hasTotalCount {
-		pager, err := newCategoryPager(opts, false)
+		pager, err := newCategoryPager(opts, last != nil)
 		if err != nil {
 			return nil, err
 		}
-		conn := &CategoryList{Edges: []*CategoryEdge{}, TotalCount: totalCount}
-		conn.build(nodes, pager, nil, nil, nil, nil, false)
+		conn := &CategoryConnection{Edges: []*CategoryEdge{}, TotalCount: totalCount}
+		conn.build(nodes, pager, after, first, before, last)
 		return conn, nil
 	}
-	return c.QuerySubCategories().PaginateLimitOffset(ctx, limit, offset, opts...)
+	return c.QuerySubCategories().Paginate(ctx, after, first, before, last, opts...)
 }
 
 func (f *Friendship) User(ctx context.Context) (*User, error) {
@@ -86,8 +81,8 @@
 }
 
 func (gr *Group) Users(
-	ctx context.Context, limit *int, offset *int, orderBy *UserOrder, where *UserWhereInput,
-) (*UserList, error) {
+	ctx context.Context, after *Cursor, first *int, before *Cursor, last *int, orderBy *UserOrder, where *UserWhereInput,
+) (*UserConnection, error) {
 	opts := []UserPaginateOption{
 		WithUserOrder(orderBy),
 		WithUserFilter(where.Filter),
@@ -95,15 +90,15 @@
 	alias := graphql.GetFieldContext(ctx).Field.Alias
 	totalCount, hasTotalCount := gr.Edges.totalCount[0][alias]
 	if nodes, err := gr.NamedUsers(alias); err == nil || hasTotalCount {
-		pager, err := newUserPager(opts, false)
+		pager, err := newUserPager(opts, last != nil)
 		if err != nil {
 			return nil, err
 		}
-		conn := &UserList{Edges: []*UserEdge{}, TotalCount: totalCount}
-		conn.build(nodes, pager, nil, nil, nil, nil, false)
+		conn := &UserConnection{Edges: []*UserEdge{}, TotalCount: totalCount}
+		conn.build(nodes, pager, after, first, before, last)
 		return conn, nil
 	}
-	return gr.QueryUsers().PaginateLimitOffset(ctx, limit, offset, opts...)
+	return gr.QueryUsers().Paginate(ctx, after, first, before, last, opts...)
 }
 
 func (t *Todo) Parent(ctx context.Context) (*Todo, error) {
@@ -115,13 +110,8 @@
 }
 
 func (t *Todo) Children(
-<<<<<<< HEAD
-	ctx context.Context, limit *int, offset *int, orderBy *TodoOrder, where *TodoWhereInput,
-) (*TodoList, error) {
-=======
 	ctx context.Context, after *Cursor, first *int, before *Cursor, last *int, orderBy []*TodoOrder, where *TodoWhereInput,
 ) (*TodoConnection, error) {
->>>>>>> 4ec19766
 	opts := []TodoPaginateOption{
 		WithTodoOrder(orderBy),
 		WithTodoFilter(where.Filter),
@@ -129,15 +119,15 @@
 	alias := graphql.GetFieldContext(ctx).Field.Alias
 	totalCount, hasTotalCount := t.Edges.totalCount[1][alias]
 	if nodes, err := t.NamedChildren(alias); err == nil || hasTotalCount {
-		pager, err := newTodoPager(opts, false)
+		pager, err := newTodoPager(opts, last != nil)
 		if err != nil {
 			return nil, err
 		}
-		conn := &TodoList{Edges: []*TodoEdge{}, TotalCount: totalCount}
-		conn.build(nodes, pager, nil, nil, nil, nil, false)
+		conn := &TodoConnection{Edges: []*TodoEdge{}, TotalCount: totalCount}
+		conn.build(nodes, pager, after, first, before, last)
 		return conn, nil
 	}
-	return t.QueryChildren().PaginateLimitOffset(ctx, limit, offset, opts...)
+	return t.QueryChildren().Paginate(ctx, after, first, before, last, opts...)
 }
 
 func (t *Todo) Category(ctx context.Context) (*Category, error) {
@@ -149,23 +139,23 @@
 }
 
 func (u *User) Groups(
-	ctx context.Context, limit *int, offset *int, where *GroupWhereInput,
-) (*GroupList, error) {
+	ctx context.Context, after *Cursor, first *int, before *Cursor, last *int, where *GroupWhereInput,
+) (*GroupConnection, error) {
 	opts := []GroupPaginateOption{
 		WithGroupFilter(where.Filter),
 	}
 	alias := graphql.GetFieldContext(ctx).Field.Alias
 	totalCount, hasTotalCount := u.Edges.totalCount[0][alias]
 	if nodes, err := u.NamedGroups(alias); err == nil || hasTotalCount {
-		pager, err := newGroupPager(opts, false)
+		pager, err := newGroupPager(opts, last != nil)
 		if err != nil {
 			return nil, err
 		}
-		conn := &GroupList{Edges: []*GroupEdge{}, TotalCount: totalCount}
-		conn.build(nodes, pager, nil, nil, nil, nil, false)
+		conn := &GroupConnection{Edges: []*GroupEdge{}, TotalCount: totalCount}
+		conn.build(nodes, pager, after, first, before, last)
 		return conn, nil
 	}
-	return u.QueryGroups().PaginateLimitOffset(ctx, limit, offset, opts...)
+	return u.QueryGroups().Paginate(ctx, after, first, before, last, opts...)
 }
 
 func (u *User) Friends(ctx context.Context) (result []*User, err error) {
