--- conflicted
+++ resolved
@@ -118,11 +118,7 @@
 			return nil, %(statusErrf)(%(invalidArgument), "invalid argument: %s", err)
 		}`, g.withGlobals(tmplValues{
 			"reqVar":      reqVar,
-<<<<<<< HEAD
-			"checkIDFlag": strconv.FormatBool(op == "update"),
-=======
 			"checkIDFlag": strconv.FormatBool(op.Is(ent.OpUpdateOne)),
->>>>>>> bf9430fb
 		}))
 	}
 	switch op {
