--- conflicted
+++ resolved
@@ -52,12 +52,7 @@
 		}
 	}
 	sort.Slice(out, func(i, j int) bool {
-<<<<<<< HEAD
-		left, right := out[i], out[j]
-		return strings.Compare(left.PbStructField(), right.PbStructField()) < 0
-=======
 		return out[i].PbStructField() < out[j].PbStructField()
->>>>>>> dec4cb77
 	})
 	return out
 }
@@ -82,10 +77,9 @@
 		}
 	}
 	sort.Slice(out, func(i, j int) bool {
-<<<<<<< HEAD
-		left, right := out[i], out[j]
-		return strings.Compare(left.EntField.Name, right.EntField.Name) < 0
+		return out[i].PbStructField() < out[j].PbStructField()
 	})
+
 	return out
 }
 
@@ -99,9 +93,6 @@
 	sort.Slice(out, func(i, j int) bool {
 		left, right := out[i], out[j]
 		return strings.Compare(left.EntField.Name, right.EntField.Name) < 0
-=======
-		return out[i].PbStructField() < out[j].PbStructField()
->>>>>>> dec4cb77
 	})
 	return out
 }
