// Code generated by protoc-gen-entgrpc. DO NOT EDIT.
package entpb

import (
	context "context"
	ent "entgo.io/contrib/entproto/internal/todo/ent"
	user "entgo.io/contrib/entproto/internal/todo/ent/user"
	runtime "entgo.io/contrib/entproto/runtime"
	sqlgraph "entgo.io/ent/dialect/sql/sqlgraph"
	codes "google.golang.org/grpc/codes"
	status "google.golang.org/grpc/status"
	emptypb "google.golang.org/protobuf/types/known/emptypb"
	timestamppb "google.golang.org/protobuf/types/known/timestamppb"
	strings "strings"
)

// UserService implements UserServiceServer
type UserService struct {
	client *ent.Client
	UnimplementedUserServiceServer
}

// NewUserService returns a new UserService
func NewUserService(client *ent.Client) *UserService {
	return &UserService{
		client: client,
	}
}

func toProtoUser_Status(e user.Status) User_Status {
	if v, ok := User_Status_value[strings.ToUpper(string(e))]; ok {
		return User_Status(v)
	}
	return User_Status(0)
}

func toEntUser_Status(e User_Status) user.Status {
	if v, ok := User_Status_name[int32(e)]; ok {
		return user.Status(strings.ToLower(v))
	}
	return ""
}

// toProtoUser transforms the ent type to the pb type (TODO: complete implementation)
func toProtoUser(e *ent.User) *User {
	return &User{
<<<<<<< HEAD
		CrmId:      runtime.MustExtractUUIDBytes(e.CrmID),
=======
		Banned:     bool(e.Banned),
>>>>>>> 22fa38e6
		Exp:        uint64(e.Exp),
		ExternalId: int32(e.ExternalID),
		Id:         int32(e.ID),
		Joined:     timestamppb.New(e.Joined),
		Points:     uint32(e.Points),
		Status:     toProtoUser_Status(e.Status),
		UserName:   string(e.UserName),
	}
}

// validateUser validates that all fields are encoded properly and are safe to pass
// to the ent entity builder.
func validateUser(x *User) error {
	if err := runtime.ValidateUUID(x.GetCrmId()); err != nil {
		return err
	}
	return nil
}

// Create implements UserServiceServer.Create
func (svc *UserService) Create(ctx context.Context, req *CreateUserRequest) (*User, error) {
	user := req.GetUser()
	if err := validateUser(user); err != nil {
		return nil, status.Errorf(codes.InvalidArgument, "invalid argument: %s", err)
	}
	res, err := svc.client.User.Create().
<<<<<<< HEAD
		SetCrmID(runtime.MustBytesToUUID(user.GetCrmId())).
=======
		SetBanned(bool(user.GetBanned())).
>>>>>>> 22fa38e6
		SetExp(uint64(user.GetExp())).
		SetExternalID(int(user.GetExternalId())).
		SetJoined(runtime.ExtractTime(user.GetJoined())).
		SetPoints(uint(user.GetPoints())).
		SetStatus(toEntUser_Status(user.GetStatus())).
		SetUserName(string(user.GetUserName())).
		SetGroupID(int(user.GetGroup().GetId())).
		Save(ctx)

	switch {
	case err == nil:
		return toProtoUser(res), nil
	case sqlgraph.IsUniqueConstraintError(err):
		return nil, status.Errorf(codes.AlreadyExists, "already exists: %s", err)
	case ent.IsConstraintError(err):
		return nil, status.Errorf(codes.InvalidArgument, "invalid argument: %s", err)
	default:
		return nil, status.Errorf(codes.Internal, "internal: %s", err)
	}
}

// Get implements UserServiceServer.Get
func (svc *UserService) Get(ctx context.Context, req *GetUserRequest) (*User, error) {
	get, err := svc.client.User.Get(ctx, int(req.GetId()))
	switch {
	case err == nil:
		return toProtoUser(get), nil
	case ent.IsNotFound(err):
		return nil, status.Errorf(codes.NotFound, "not found: %s", err)
	default:
		return nil, status.Errorf(codes.Internal, "internal error: %s", err)
	}
}

// Update implements UserServiceServer.Update
func (svc *UserService) Update(ctx context.Context, req *UpdateUserRequest) (*User, error) {
	user := req.GetUser()
	if err := validateUser(user); err != nil {
		return nil, status.Errorf(codes.InvalidArgument, "invalid argument: %s", err)
	}
	res, err := svc.client.User.UpdateOneID(int(user.GetId())).
<<<<<<< HEAD
		SetCrmID(runtime.MustBytesToUUID(user.GetCrmId())).
=======
		SetBanned(bool(user.GetBanned())).
>>>>>>> 22fa38e6
		SetExp(uint64(user.GetExp())).
		SetExternalID(int(user.GetExternalId())).
		SetJoined(runtime.ExtractTime(user.GetJoined())).
		SetPoints(uint(user.GetPoints())).
		SetStatus(toEntUser_Status(user.GetStatus())).
		SetUserName(string(user.GetUserName())).
		SetGroupID(int(user.GetGroup().GetId())).
		Save(ctx)

	switch {
	case err == nil:
		return toProtoUser(res), nil
	case sqlgraph.IsUniqueConstraintError(err):
		return nil, status.Errorf(codes.AlreadyExists, "already exists: %s", err)
	case ent.IsConstraintError(err):
		return nil, status.Errorf(codes.InvalidArgument, "invalid argument: %s", err)
	default:
		return nil, status.Errorf(codes.Internal, "internal: %s", err)
	}
}

// Delete implements UserServiceServer.Delete
func (svc *UserService) Delete(ctx context.Context, req *DeleteUserRequest) (*emptypb.Empty, error) {
	err := svc.client.User.DeleteOneID(int(req.GetId())).Exec(ctx)
	switch {
	case err == nil:
		return &emptypb.Empty{}, nil
	case ent.IsNotFound(err):
		return nil, status.Errorf(codes.NotFound, "not found: %s", err)
	default:
		return nil, status.Errorf(codes.Internal, "internal error: %s", err)
	}
}<|MERGE_RESOLUTION|>--- conflicted
+++ resolved
@@ -44,11 +44,8 @@
 // toProtoUser transforms the ent type to the pb type (TODO: complete implementation)
 func toProtoUser(e *ent.User) *User {
 	return &User{
-<<<<<<< HEAD
+		Banned:     bool(e.Banned),
 		CrmId:      runtime.MustExtractUUIDBytes(e.CrmID),
-=======
-		Banned:     bool(e.Banned),
->>>>>>> 22fa38e6
 		Exp:        uint64(e.Exp),
 		ExternalId: int32(e.ExternalID),
 		Id:         int32(e.ID),
@@ -75,11 +72,8 @@
 		return nil, status.Errorf(codes.InvalidArgument, "invalid argument: %s", err)
 	}
 	res, err := svc.client.User.Create().
-<<<<<<< HEAD
+		SetBanned(bool(user.GetBanned())).
 		SetCrmID(runtime.MustBytesToUUID(user.GetCrmId())).
-=======
-		SetBanned(bool(user.GetBanned())).
->>>>>>> 22fa38e6
 		SetExp(uint64(user.GetExp())).
 		SetExternalID(int(user.GetExternalId())).
 		SetJoined(runtime.ExtractTime(user.GetJoined())).
@@ -121,11 +115,8 @@
 		return nil, status.Errorf(codes.InvalidArgument, "invalid argument: %s", err)
 	}
 	res, err := svc.client.User.UpdateOneID(int(user.GetId())).
-<<<<<<< HEAD
+		SetBanned(bool(user.GetBanned())).
 		SetCrmID(runtime.MustBytesToUUID(user.GetCrmId())).
-=======
-		SetBanned(bool(user.GetBanned())).
->>>>>>> 22fa38e6
 		SetExp(uint64(user.GetExp())).
 		SetExternalID(int(user.GetExternalId())).
 		SetJoined(runtime.ExtractTime(user.GetJoined())).
