// Copyright 2019-present Facebook
//
// Licensed under the Apache License, Version 2.0 (the "License");
// you may not use this file except in compliance with the License.
// You may obtain a copy of the License at
//
//      http://www.apache.org/licenses/LICENSE-2.0
//
// Unless required by applicable law or agreed to in writing, software
// distributed under the License is distributed on an "AS IS" BASIS,
// WITHOUT WARRANTIES OR CONDITIONS OF ANY KIND, either express or implied.
// See the License for the specific language governing permissions and
// limitations under the License.

package entpb

import (
	"context"
	"strings"
	"testing"
	"time"

	"entgo.io/contrib/entproto/internal/todo/ent"
	"entgo.io/contrib/entproto/internal/todo/ent/enttest"
	"entgo.io/contrib/entproto/runtime"
	"github.com/google/uuid"
	_ "github.com/mattn/go-sqlite3"
	"github.com/stretchr/testify/require"
	"google.golang.org/grpc/codes"
	"google.golang.org/grpc/status"
	"google.golang.org/protobuf/types/known/timestamppb"
)

func TestUserService_Create(t *testing.T) {
	client := enttest.Open(t, "sqlite3", "file:ent?mode=memory&cache=shared&_fk=1")
	defer client.Close()
	svc := NewUserService(client)
	ctx := context.Background()
	group := client.Group.Create().SetName("managers").SaveX(ctx)
	crmID, err := uuid.New().MarshalBinary()
	require.NoError(t, err)
	inputUser := &User{
		UserName:   "rotemtam",
		Joined:     timestamppb.Now(),
		Exp:        100,
		Points:     1000,
		Status:     User_ACTIVE,
		ExternalId: 1,
		Group: &Group{
			Id: int32(group.ID),
		},
<<<<<<< HEAD
		CrmId: crmID,
=======
		Banned: true,
>>>>>>> 22fa38e6
	}
	created, err := svc.Create(ctx, &CreateUserRequest{
		User: inputUser,
	})
	require.NoError(t, err)
	require.EqualValues(t, created.Status, User_ACTIVE)

	fromDB := client.User.GetX(ctx, int(created.Id))
	require.EqualValues(t, inputUser.UserName, fromDB.UserName)
	require.EqualValues(t, inputUser.Joined.AsTime().Unix(), fromDB.Joined.Unix())
	require.EqualValues(t, inputUser.Exp, fromDB.Exp)
	require.EqualValues(t, inputUser.Points, fromDB.Points)
	require.EqualValues(t, inputUser.Status.String(), strings.ToUpper(string(fromDB.Status)))
	require.EqualValues(t, inputUser.Banned, fromDB.Banned)

	// preexisting user
	_, err = svc.Create(ctx, &CreateUserRequest{
		User: inputUser,
	})
	respStatus, ok := status.FromError(err)
	require.True(t, ok, "expected a gRPC status error")
	require.EqualValues(t, respStatus.Code(), codes.AlreadyExists)
}

func TestUserService_Get(t *testing.T) {
	client := enttest.Open(t, "sqlite3", "file:ent?mode=memory&cache=shared&_fk=1")
	defer client.Close()
	svc := NewUserService(client)
	ctx := context.Background()
	created := client.User.Create().
		SetUserName("rotemtam").
		SetJoined(time.Now()).
		SetPoints(10).
		SetExp(1000).
		SetStatus("pending").
		SetExternalID(1).
		SetCrmID(uuid.New()).
		SaveX(ctx)
	get, err := svc.Get(ctx, &GetUserRequest{
		Id: int32(created.ID),
	})
	require.NoError(t, err)
	require.EqualValues(t, created.UserName, get.UserName)
	require.EqualValues(t, created.Exp, get.Exp)
	require.EqualValues(t, created.Joined.Unix(), get.Joined.AsTime().Unix())
	require.EqualValues(t, created.Points, get.Points)
	get, err = svc.Get(ctx, &GetUserRequest{
		Id: 1000,
	})
	require.Nil(t, get)
	respStatus, ok := status.FromError(err)
	require.True(t, ok, "expected a gRPC status error")
	require.EqualValues(t, respStatus.Code(), codes.NotFound)
}

func TestUserService_Delete(t *testing.T) {
	client := enttest.Open(t, "sqlite3", "file:ent?mode=memory&cache=shared&_fk=1")
	defer client.Close()
	svc := NewUserService(client)
	ctx := context.Background()
	created := client.User.Create().
		SetUserName("rotemtam").
		SetJoined(time.Now()).
		SetPoints(10).
		SetExp(1000).
		SetStatus("pending").
		SetExternalID(1).
		SetCrmID(uuid.New()).
		SaveX(ctx)
	d, err := svc.Delete(ctx, &DeleteUserRequest{
		Id: int32(created.ID),
	})
	require.NoError(t, err)
	require.NotNil(t, d)
	_, err = client.User.Get(ctx, created.ID)
	require.True(t, ent.IsNotFound(err))

	d, err = svc.Delete(ctx, &DeleteUserRequest{
		Id: 1000,
	})
	require.Nil(t, d)
	respStatus, ok := status.FromError(err)
	require.True(t, ok, "expected a gRPC status error")
	require.EqualValues(t, respStatus.Code(), codes.NotFound)
}

func TestUserService_Update(t *testing.T) {
	client := enttest.Open(t, "sqlite3", "file:ent?mode=memory&cache=shared&_fk=1")
	defer client.Close()
	svc := NewUserService(client)
	ctx := context.Background()
	created := client.User.Create().
		SetUserName("rotemtam").
		SetJoined(time.Now()).
		SetPoints(10).
		SetExp(1000).
		SetStatus("pending").
		SetExternalID(1).
		SetCrmID(uuid.New()).
		SaveX(ctx)

	group := client.Group.Create().SetName("managers").SaveX(ctx)
	inputUser := &User{
		Id:         int32(created.ID),
		UserName:   "rotemtam",
		Joined:     timestamppb.Now(),
		Exp:        999,
		Points:     999,
		ExternalId: 1,
		Status:     User_ACTIVE,
		Group: &Group{
			Id: int32(group.ID),
		},
		CrmId: runtime.MustExtractUUIDBytes(created.CrmID),
	}
	updated, err := svc.Update(ctx, &UpdateUserRequest{
		User: inputUser,
	})
	require.NoError(t, err)
	require.EqualValues(t, inputUser.Exp, updated.Exp)

	afterUpd := client.User.GetX(ctx, created.ID)
	require.EqualValues(t, inputUser.Exp, afterUpd.Exp)
}<|MERGE_RESOLUTION|>--- conflicted
+++ resolved
@@ -49,11 +49,8 @@
 		Group: &Group{
 			Id: int32(group.ID),
 		},
-<<<<<<< HEAD
-		CrmId: crmID,
-=======
+		CrmId:  crmID,
 		Banned: true,
->>>>>>> 22fa38e6
 	}
 	created, err := svc.Create(ctx, &CreateUserRequest{
 		User: inputUser,
