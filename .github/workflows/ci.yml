--- conflicted
+++ resolved
@@ -25,11 +25,7 @@
     runs-on: ubuntu-latest
     strategy:
       matrix:
-<<<<<<< HEAD
-        go: [ '1.20', '1.21' ]
-=======
         go: ['1.21', '1.22']
->>>>>>> 4ec19766
     steps:
       - uses: actions/checkout@v3
       - uses: actions/setup-go@v3
