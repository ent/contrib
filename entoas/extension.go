--- conflicted
+++ resolved
@@ -36,9 +36,9 @@
 		// Whether or whether not to generate simple models instead of one model per endpoint.
 		//
 		// The OAS generator by default creates one view per endpoint. The naming strategy is the following:
-		// - <S><Op> for 1st level operation Op on ogenSchema S
-		// - <S><Op>_<E> for an eager loaded edge E on 1st level operation Op on ogenSchema S
-		// - <S>_<E><Op> for a 2nd level operation Op on edge E on ogenSchema S
+		// - <S><Op> for 1st level operation Op on schema S
+		// - <S><Op>_<E> for an eager loaded edge E on 1st level operation Op on schema S
+		// - <S>_<E><Op> for a 2nd level operation Op on edge E on schema S
 		//
 		// By enabling she SimpleModels configuration the generator simply adds the defined schemas with all fields and edges.
 		// Serialization groups have no effects in this mode.
@@ -78,7 +78,7 @@
 	return []entc.Annotation{ex.config}
 }
 
-// DefaultPolicy sets the default ExclusionPolicy to use of none is given on a (sub-)ogenSchema.
+// DefaultPolicy sets the default ExclusionPolicy to use of none is given on a (sub-)schema.
 func DefaultPolicy(p Policy) ExtensionOption {
 	return func(ex *Extension) error {
 		ex.config.DefaultPolicy = p
@@ -124,16 +124,10 @@
 		}
 		// Spec stub to fill.
 		spec := ogen.NewSpec().
-<<<<<<< HEAD
+			SetOpenAPI("3.0.3").
 			SetInfo(ogen.NewInfo().
 				SetTitle("Ent Schema API").
 				SetDescription("This is an auto generated API description made out of an Ent schema definition").
-=======
-			SetOpenAPI("3.0.3").
-			SetInfo(ogen.NewInfo().
-				SetTitle("Ent Schema API").
-				SetDescription("This is an auto generated API description made out of an Ent ogenSchema definition").
->>>>>>> aa7fdd0a
 				SetVersion("0.1.0"),
 			)
 		// Run the generator.
