// Copyright 2019-present Facebook
//
// Licensed under the Apache License, Version 2.0 (the "License");
// you may not use this file except in compliance with the License.
// You may obtain a copy of the License at
//
//      http://www.apache.org/licenses/LICENSE-2.0
//
// Unless required by applicable law or agreed to in writing, software
// distributed under the License is distributed on an "AS IS" BASIS,
// WITHOUT WARRANTIES OR CONDITIONS OF ANY KIND, either express or implied.
// See the License for the specific language governing permissions and
// limitations under the License.

package entoas

import (
	"encoding/json"
	"fmt"
	"net/http"
	"strconv"
	"strings"

	"entgo.io/ent/entc/gen"
	"github.com/go-openapi/inflect"
	"github.com/ogen-go/ogen"
	"github.com/stoewer/go-strcase"
)

type Operation string

const (
	OpCreate Operation = "create"
	OpRead   Operation = "read"
	OpUpdate Operation = "update"
	OpDelete Operation = "delete"
	OpList   Operation = "list"
)

func generate(g *gen.Graph, spec *ogen.Spec) error {
	// Add all schemas.
	if err := schemas(g, spec); err != nil {
		return err
	}
<<<<<<< HEAD
	return nil
	// Add error responses.
	errorResponses(spec)
=======
	// // Add error responses.
	// errorResponses(spec)
>>>>>>> aa7fdd0a
	// Add all paths.
	return paths(g, spec)
}

// schemas adds schemas for every node to the spec.
func schemas(g *gen.Graph, spec *ogen.Spec) error {
	// Loop over every defined node and add it to the spec.
	for _, n := range g.Nodes {
		s := ogen.NewSchema()
		for _, f := range append([]*gen.Field{n.ID}, n.Fields...) {
			p, err := property(f)
			if err != nil {
				return err
			}
			if f.Optional {
				s.AddOptionalProperties(p)
			} else {
				s.AddRequiredProperties(p)
<<<<<<< HEAD
			}
		}
		spec.AddSchema(n.Name, s)
	}
	// // Loop over every node once more to add the edges.
	// for _, n := range g.Nodes {
	// 	for _, e := range n.Edges {
	// 		spec.Components.Schemas[n.Name].Edges[e.Name] = &spec.Edge{
	// 			Ref:    spec.Components.Schemas[e.Type.Name],
	// 			Unique: e.Unique,
	// 		}
	// 	}
	// }
=======
			}
		}
		spec.AddSchema(n.Name, s)
	}
	// Loop over every node once more to add the edges.
	for _, n := range g.Nodes {
		for _, e := range n.Edges {
			es, ok := spec.Components.Schemas[e.Type.Name]
			if !ok {
				return fmt.Errorf("schema %q not found for edge %q on %q", e.Type.Name, e.Name, n.Name)
			}
			if !e.Unique {
				es = es.AsArray()
			}
			p := ogen.NewProperty().SetName(e.Name).SetSchema(es.ToNamed(e.Type.Name).AsLocalRef())
			if e.Optional {
				spec.Components.Schemas[n.Name].AddOptionalProperties(p)
			} else {
				spec.Components.Schemas[n.Name].AddRequiredProperties(p)
			}
		}
	}
>>>>>>> aa7fdd0a
	// // If the SimpleModels feature is enabled to not generate a ogenSchema per response.
	// cfg, err := GetConfig(g.Config)
	// if err != nil {
	// 	return err
	// }
	// if !cfg.SimpleModels {
	// 	// Add all the views for the paths to the schemas.
	// 	vs, err := Views(g)
	// 	if err != nil {
	// 		return err
	// 	}
	// 	for n, v := range vs {
	// 		// Create the ogenSchema.
	// 		spec.Components.Schemas[n] = &spec.Schema{
	// 			Name:   n,
	// 			Fields: make(spec.Fields, len(v.Fields)),
	// 			Edges:  make(spec.Edges, len(v.Edges)),
	// 		}
	// 		// Add all fields (ID is already part of them).
	// 		for _, f := range v.Fields {
	// 			sf, err := field(f)
	// 			if err != nil {
	// 				return err
	// 			}
	// 			spec.Components.Schemas[n].Fields[f.Name] = sf
	// 		}
	// 	}
	// 	// Loop over every view once more to add the edges.
	// 	for n, v := range vs {
	// 		for _, e := range v.Edges {
	// 			vn, err := viewNameEdge(strings.Split(n, "_")[0], e)
	// 			if err != nil {
	// 				return err
	// 			}
	// 			if _, ok := spec.Components.Schemas[vn]; !ok {
	// 				return fmt.Errorf("entoas: view %q does not exist", vn)
	// 			}
	// 			spec.Components.Schemas[n].Edges[e.Name] = &spec.Edge{
	// 				Ref:    spec.Components.Schemas[vn],
	// 				Unique: e.Unique,
	// 			}
	// 		}
	// 	}
	// }
	return nil
}

// // errResponses adds all responses to the spec responses.
// func errorResponses(s *spec.Spec) {
// 	for c, d := range map[int]string{
// 		http.StatusBadRequest:          "invalid input, data invalid",
// 		http.StatusConflict:            "conflicting resources",
// 		http.StatusForbidden:           "insufficient permissions",
// 		http.StatusInternalServerError: "unexpected error",
// 		http.StatusNotFound:            "resource not found",
// 	} {
// 		s.Components.Responses[strconv.Itoa(c)] = &spec.Response{
// 			Name:        strconv.Itoa(c),
// 			Description: d,
// 			Headers:     nil, // TODO
// 			Content: spec.Content{
// 				spec.JSON: &spec.MediaTypeObject{
// 					Unique: true,
// 					Schema: spec.Schema{
// 						Fields: map[string]*spec.Field{
// 							"code": {
// 								Type:    _int32,
// 								Unique:  true,
// 								Example: c,
// 							},
// 							"status": {
// 								Type:    _string,
// 								Unique:  true,
// 								Example: http.StatusText(c),
// 							},
// 						},
// 						Edges: map[string]*spec.Edge{
// 							"errors": {
// 								Schema: new(spec.Schema),
// 								Unique: true,
// 							},
// 						},
// 					},
// 				},
// 			},
// 		}
// 	}
// }

var rules = inflect.NewDefaultRuleset()

// paths adds all operations to the spec paths.
func paths(g *gen.Graph, spec *ogen.Spec) error {
	for _, n := range g.Nodes {
		// Add schema operations.
		ops, err := NodeOperations(n)
		if err != nil {
			return err
		}
		// root for all operations on this node.
		root := "/" + rules.Pluralize(strcase.KebabCase(n.Name))
		// // Create operation.
		// if contains(ops, OpCreate) {
		// 	path(spec, root).Post, err = createOp(spec, n)
		// 	if err != nil {
		// 		return err
		// 	}
		// }
		// Read operation.
		if contains(ops, OpRead) {
			path(spec, root+"/{id}").Get, err = readOp(n)
			if err != nil {
				return err
			}
		}
		// // Update operation.
		// if contains(ops, OpUpdate) {
		// 	path(spec, root+"/{id}").Patch, err = updateOp(spec, n)
		// 	if err != nil {
		// 		return err
		// 	}
		// }
		// // Delete operation.
		// if contains(ops, OpDelete) {
		// 	path(spec, root+"/{id}").Delete, err = deleteOp(spec, n)
		// 	if err != nil {
		// 		return err
		// 	}
		// }
		// // List operation.
		// if contains(ops, OpList) {
		// 	path(spec, root).Get, err = listOp(spec, n)
		// 	if err != nil {
		// 		return err
		// 	}
		// }
		// // Sub-Resource operations.
		// for _, e := range n.Edges {
		// 	subRoot := root + "/{id}/" + strcase.KebabCase(e.Name)
		// 	ops, err := EdgeOperations(e)
		// 	if err != nil {
		// 		return err
		// 	}
		// 	// Create operation.
		// 	if contains(ops, OpCreate) {
		// 		path(spec, subRoot).Post, err = createEdgeOp(spec, n, e)
		// 		if err != nil {
		// 			return err
		// 		}
		// 	}
		// 	// Read operation.
		// 	if contains(ops, OpRead) {
		// 		path(spec, subRoot).Get, err = readEdgeOp(spec, n, e)
		// 		if err != nil {
		// 			return err
		// 		}
		// 	}
		// 	// Delete operation.
		// 	if contains(ops, OpDelete) {
		// 		path(spec, subRoot).Delete, err = deleteEdgeOp(spec, n, e)
		// 		if err != nil {
		// 			return err
		// 		}
		// 	}
		// 	// List operation.
		// 	if contains(ops, OpList) {
		// 		path(spec, subRoot).Get, err = listEdgeOp(spec, n, e)
		// 		if err != nil {
		// 			return err
		// 		}
		// 	}
		// }
	}
	return nil
}

// path returns the correct spec.Path for the given root. Creates and sets a fresh instance if non does yet exist.
func path(s *ogen.Spec, root string) *ogen.PathItem {
	if s.Paths == nil {
		s.Paths = make(ogen.Paths)
	}
	if _, ok := s.Paths[root]; !ok {
		s.Paths[root] = ogen.NewPathItem()
	}
	return s.Paths[root]
}

// // createOp returns the spec description for a create operation on the given node.
// func createOp(s *ogen.Spec, n *gen.Type) (*ogen.Operation, error) {
// 	req, err := reqBody(n, OpCreate)
// 	if err != nil {
// 		return nil, err
// 	}
// 	vn, err := viewName(n, OpCreate)
// 	if err != nil {
// 		return nil, err
// 	}
// 	op := ogen.NewOperation().
// 		// SetSummary(fmt.Sprintf("Create a new %s", n.Name)) // TODO: re-enable after https://github.com/ogen-go/ogen/pull/73
// 		SetDescription(fmt.Sprintf("Creates a new %s and persists it to storage.", n.Name))
// 	return op, nil
// 	return &spec.Operation{
// 		Summary:     fmt.Sprintf("Create a new %s", n.Name),
// 		Description: fmt.Sprintf("Creates a new %s and persists it to storage.", n.Name),
// 		Tags:        []string{n.Name},
// 		OperationID: string(OpCreate) + n.Name,
// 		RequestBody: req,
// 		Responses: map[string]*spec.OperationResponse{
// 			strconv.Itoa(http.StatusOK): {
// 				Response: &spec.Response{
// 					Description: fmt.Sprintf("%s created", n.Name),
// 					Headers:     nil, // TODO
// 					Content: spec.Content{
// 						spec.JSON: &spec.MediaTypeObject{
// 							Unique: true,
// 							Ref:    s.Components.Schemas[vn],
// 						},
// 					},
// 				},
// 			},
// 			strconv.Itoa(http.StatusBadRequest): {
// 				Ref: s.Components.Responses[strconv.Itoa(http.StatusBadRequest)],
// 			},
// 			strconv.Itoa(http.StatusInternalServerError): {
// 				Ref: s.Components.Responses[strconv.Itoa(http.StatusInternalServerError)],
// 			},
// 		},
// 		// Security: ant.CreateSecurity,
// 	}, nil
// }
//
// // createEdgeOp returns the spec description for a create operation on a subresource.
// func createEdgeOp(s *spec.Spec, n *gen.Type, e *gen.Edge) (*spec.Operation, error) {
// 	// Create a basic create operation as if this was a first level operation.
// 	op, err := createOp(s, e.Type)
// 	if err != nil {
// 		return nil, err
// 	}
// 	// But now alter the fields required to make this a second level operation.
// 	op.Summary = fmt.Sprintf("Create a new %s and attach it to the %s", e.Type.Name, n.Name)
// 	op.Description = fmt.Sprintf("Creates a new %s and attaches it to the %s", e.Type.Name, n.Name)
// 	op.Tags = []string{n.Name}
// 	op.OperationID = string(OpCreate) + n.Name + strcase.UpperCamelCase(e.Name)
// 	rp := op.Responses[strconv.Itoa(http.StatusOK)].Response
// 	rp.Description = fmt.Sprintf("%s created and attached to the %s", e.Type.Name, n.Name)
// 	vn, err := edgeViewName(n, e, OpCreate)
// 	if err != nil {
// 		return nil, err
// 	}
// 	rp.Content[spec.JSON].Ref = s.Components.Schemas[vn]
// 	id, err := pathParam(n)
// 	if err != nil {
// 		return nil, err
// 	}
// 	op.Parameters = []*spec.Parameter{id}
// 	return op, nil
// }

// readOp returns a spec.OperationConfig for a read operation on the given node.
func readOp(n *gen.Type) (*ogen.Operation, error) {
	id, err := pathParam(n)
	if err != nil {
		return nil, err
	}
	// vn, err := viewName(n, OpRead)
	// if err != nil {
	// 	return nil, err
	// }
	op := ogen.NewOperation().
		SetSummary(fmt.Sprintf("Find a %s by ID", n.Name)).
		SetDescription(fmt.Sprintf("Finds the %s with the requested ID and returns it.", n.Name)).
		AddTags(n.Name).
		SetOperationID(string(OpRead)+n.Name).
		AddParameters(id).
		AddResponse(
			strconv.Itoa(http.StatusOK),
			ogen.NewResponse().
				SetDescription(fmt.Sprintf("%s with requested ID was found", n.Name)),
		)
	return op, nil
	// return &spec.Operation{
	// 	Summary:     fmt.Sprintf("Find a %s by ID", n.Name),
	// 	Description: fmt.Sprintf("Finds the %s with the requested ID and returns it.", n.Name),
	// 	Tags:        []string{n.Name},
	// 	OperationID: string(OpRead) + n.Name,
	// 	Parameters:  []*spec.Parameter{id},
	// 	Responses: map[string]*spec.OperationResponse{
	// 		strconv.Itoa(http.StatusOK): {
	// 			Response: &spec.Response{
	// 				Description: fmt.Sprintf("%s with requested ID was found", n.Name),
	// 				Headers:     nil, // TODO
	// 				Content: spec.Content{
	// 					spec.JSON: &spec.MediaTypeObject{
	// 						Unique: true,
	// 						Ref:    s.Components.Schemas[vn],
	// 					},
	// 				},
	// 			},
	// 		},
	// 		strconv.Itoa(http.StatusBadRequest):          {Ref: s.Components.Responses[strconv.Itoa(http.StatusBadRequest)]},
	// 		strconv.Itoa(http.StatusNotFound):            {Ref: s.Components.Responses[strconv.Itoa(http.StatusNotFound)]},
	// 		strconv.Itoa(http.StatusInternalServerError): {Ref: s.Components.Responses[strconv.Itoa(http.StatusInternalServerError)]},
	// 	},
	// 	// Security: ant.ReadSecurity,
	// }, nil
}

// // readEdgeOp returns the spec description for a read operation on a subresource.
// func readEdgeOp(s *spec.Spec, n *gen.Type, e *gen.Edge) (*spec.Operation, error) {
// 	if !e.Unique {
// 		return nil, errors.New("read operations are not allowed on non unique edges")
// 	}
// 	// Create a basic read operation as if this was a first level operation.
// 	op, err := readOp(s, e.Type)
// 	if err != nil {
// 		return nil, err
// 	}
// 	// But now alter the fields required to make this a second level operation.
// 	op.Summary = fmt.Sprintf("Find the attached %s", e.Type.Name)
// 	op.Description = fmt.Sprintf("Find the attached %s of the %s with the given ID", e.Type.Name, n.Name)
// 	op.Tags = []string{n.Name}
// 	op.OperationID = string(OpRead) + n.Name + strcase.UpperCamelCase(e.Name)
// 	rp := op.Responses[strconv.Itoa(http.StatusOK)].Response
// 	rp.Description = fmt.Sprintf("%s attached to %s with requested ID was found", e.Type.Name, n.Name)
// 	vn, err := edgeViewName(n, e, OpRead)
// 	if err != nil {
// 		return nil, err
// 	}
// 	rp.Content[spec.JSON].Ref = s.Components.Schemas[vn]
// 	id, err := pathParam(n)
// 	if err != nil {
// 		return nil, err
// 	}
// 	op.Parameters = []*spec.Parameter{id}
// 	return op, nil
// }
//
// // updateOp returns a spec.OperationConfig for an update operation on the given node.
// func updateOp(s *spec.Spec, n *gen.Type) (*spec.Operation, error) {
// 	req, err := reqBody(n, OpUpdate)
// 	if err != nil {
// 		return nil, err
// 	}
// 	id, err := pathParam(n)
// 	if err != nil {
// 		return nil, err
// 	}
// 	vn, err := viewName(n, OpUpdate)
// 	if err != nil {
// 		return nil, err
// 	}
// 	return &spec.Operation{
// 		Summary:     fmt.Sprintf("Updates a %s", n.Name),
// 		Description: fmt.Sprintf("Updates a %s and persists changes to storage.", n.Name),
// 		Tags:        []string{n.Name},
// 		OperationID: string(OpUpdate) + n.Name,
// 		Parameters:  []*spec.Parameter{id},
// 		RequestBody: req,
// 		Responses: map[string]*spec.OperationResponse{
// 			strconv.Itoa(http.StatusOK): {
// 				Response: &spec.Response{
// 					Description: fmt.Sprintf("%s updated", n.Name),
// 					Headers:     nil, // TODO
// 					Content: spec.Content{
// 						spec.JSON: &spec.MediaTypeObject{
// 							Unique: true,
// 							Ref:    s.Components.Schemas[vn],
// 						},
// 					},
// 				},
// 			},
// 			strconv.Itoa(http.StatusBadRequest):          {Ref: s.Components.Responses[strconv.Itoa(http.StatusBadRequest)]},
// 			strconv.Itoa(http.StatusNotFound):            {Ref: s.Components.Responses[strconv.Itoa(http.StatusNotFound)]},
// 			strconv.Itoa(http.StatusInternalServerError): {Ref: s.Components.Responses[strconv.Itoa(http.StatusInternalServerError)]},
// 		},
// 	}, nil
// }
//
// // deleteOp returns a spec.OperationConfig for a delete operation on the given node.
// func deleteOp(s *spec.Spec, n *gen.Type) (*spec.Operation, error) {
// 	id, err := pathParam(n)
// 	if err != nil {
// 		return nil, err
// 	}
// 	return &spec.Operation{
// 		Summary:     fmt.Sprintf("Deletes a %s by ID", n.Name),
// 		Description: fmt.Sprintf("Deletes the %s with the requested ID.", n.Name),
// 		Tags:        []string{n.Name},
// 		OperationID: string(OpDelete) + n.Name,
// 		Parameters:  []*spec.Parameter{id},
// 		Responses: map[string]*spec.OperationResponse{
// 			strconv.Itoa(http.StatusNoContent): {
// 				Response: &spec.Response{
// 					Description: fmt.Sprintf("%s with requested ID was deleted", n.Name),
// 					Headers:     nil, // TODO
// 				},
// 			},
// 			strconv.Itoa(http.StatusBadRequest):          {Ref: s.Components.Responses[strconv.Itoa(http.StatusBadRequest)]},
// 			strconv.Itoa(http.StatusNotFound):            {Ref: s.Components.Responses[strconv.Itoa(http.StatusNotFound)]},
// 			strconv.Itoa(http.StatusInternalServerError): {Ref: s.Components.Responses[strconv.Itoa(http.StatusInternalServerError)]},
// 		},
// 	}, nil
// }
//
// // deleteEdgeOp returns the spec description for a delete operation on a subresource.
// func deleteEdgeOp(s *spec.Spec, n *gen.Type, e *gen.Edge) (*spec.Operation, error) {
// 	if !e.Unique {
// 		return nil, errors.New("delete operations are not allowed on non unique edges")
// 	}
// 	// Create a basic delete operation as if this was a first level operation.
// 	op, err := deleteOp(s, e.Type)
// 	if err != nil {
// 		return nil, err
// 	}
// 	// But now alter the fields required to make this a second level operation.
// 	op.Summary = fmt.Sprintf("Delete the attached %s", strcase.UpperCamelCase(e.Name))
// 	op.Description = fmt.Sprintf(
// 		"Delete the attached %s of the %s with the given ID", strcase.UpperCamelCase(e.Name), n.Name,
// 	)
// 	op.Tags = []string{n.Name}
// 	op.OperationID = string(OpDelete) + n.Name + strcase.UpperCamelCase(e.Name)
// 	op.Responses[strconv.Itoa(http.StatusNoContent)].Response.Description = fmt.Sprintf(
// 		"%s with requested ID was deleted", strcase.UpperCamelCase(e.Name),
// 	)
// 	id, err := pathParam(n)
// 	if err != nil {
// 		return nil, err
// 	}
// 	op.Parameters = []*spec.Parameter{id}
// 	return op, nil
// }
//
// // listOp returns a spec.OperationConfig for a list operation on the given node.
// func listOp(s *spec.Spec, n *gen.Type) (*spec.Operation, error) {
// 	vn, err := viewName(n, OpList)
// 	if err != nil {
// 		return nil, err
// 	}
// 	return &spec.Operation{
// 		Summary:     fmt.Sprintf("List %s", rules.Pluralize(n.Name)),
// 		Description: fmt.Sprintf("List %s.", rules.Pluralize(n.Name)),
// 		Tags:        []string{n.Name},
// 		OperationID: string(OpList) + n.Name,
// 		Parameters: []*spec.Parameter{{
// 			Name:        "page",
// 			In:          spec.InQuery,
// 			Description: "what page to render",
// 			Schema:      _int32,
// 		}, {
// 			Name:        "itemsPerPage",
// 			In:          spec.InQuery,
// 			Description: "item count to render per page",
// 			Schema:      _int32,
// 		}},
// 		Responses: map[string]*spec.OperationResponse{
// 			strconv.Itoa(http.StatusOK): {
// 				Response: &spec.Response{
// 					Description: fmt.Sprintf("result %s list", n.Name),
// 					Headers:     nil, // TODO
// 					Content: spec.Content{
// 						spec.JSON: &spec.MediaTypeObject{
// 							Ref: s.Components.Schemas[vn],
// 						},
// 					},
// 				},
// 			},
// 			strconv.Itoa(http.StatusBadRequest):          {Ref: s.Components.Responses[strconv.Itoa(http.StatusBadRequest)]},
// 			strconv.Itoa(http.StatusNotFound):            {Ref: s.Components.Responses[strconv.Itoa(http.StatusNotFound)]},
// 			strconv.Itoa(http.StatusInternalServerError): {Ref: s.Components.Responses[strconv.Itoa(http.StatusInternalServerError)]},
// 		},
// 	}, nil
// }
//
// // listEdgeOp returns the spec description for a read operation on a subresource.
// func listEdgeOp(s *spec.Spec, n *gen.Type, e *gen.Edge) (*spec.Operation, error) {
// 	if e.Unique {
// 		return nil, errors.New("list operations are not allowed on unique edges")
// 	}
// 	// Create a basic read operation as if this was a first level operation.
// 	op, err := listOp(s, e.Type)
// 	if err != nil {
// 		return nil, err
// 	}
// 	// But now alter the fields required to make this a second level operation.
// 	op.Summary = fmt.Sprintf("List attached %s", rules.Pluralize(strcase.UpperCamelCase(e.Name)))
// 	op.Description = fmt.Sprintf("List attached %s.", rules.Pluralize(strcase.UpperCamelCase(e.Name)))
// 	op.Tags = []string{n.Name}
// 	op.OperationID = string(OpList) + n.Name + strcase.UpperCamelCase(e.Name)
// 	rp := op.Responses[strconv.Itoa(http.StatusOK)].Response
// 	rp.Description = fmt.Sprintf("result %s list", rules.Pluralize(strcase.UpperCamelCase(n.Name)))
// 	vn, err := edgeViewName(n, e, OpList)
// 	if err != nil {
// 		return nil, err
// 	}
// 	rp.Content[spec.JSON].Ref = s.Components.Schemas[vn]
// 	id, err := pathParam(n)
// 	if err != nil {
// 		return nil, err
// 	}
// 	op.Parameters = []*spec.Parameter{id}
// 	return op, nil
// }
//

// property creates an ogen.Property out of an ent ogenSchema field.
func property(f *gen.Field) (*ogen.Property, error) {
	s, err := ogenSchema(f)
	if err != nil {
		return nil, err
	}
	return ogen.NewProperty().SetName(f.Name).SetSchema(s), nil
}

var _types = map[string]*ogen.Schema{
	"bool":      ogen.Bool(),
	"time.Time": ogen.DateTime(),
	"string":    ogen.String(),
	"[]byte":    ogen.Bytes(),
	"uuid.UUID": ogen.String(),
	"int":       ogen.Int32(),
	"int8":      ogen.Int32(),
	"int16":     ogen.Int32(),
	"int32":     ogen.Int32(),
	"uint":      ogen.Int32(),
	"uint8":     ogen.Int32(),
	"uint16":    ogen.Int32(),
	"uint32":    ogen.Int32(),
	"int64":     ogen.Int64(),
	"uint64":    ogen.Int64(),
	"float32":   ogen.Float(),
	"float64":   ogen.Double(),
}

// ogenSchema returns the ogen.Schema to use for the given gen.Field.
func ogenSchema(f *gen.Field) (*ogen.Schema, error) {
	// If there is a custom property given on the field use it.
	ant, err := FieldAnnotation(f)
	if err != nil {
		return nil, err
	}
	if ant.Schema != nil {
		return ant.Schema, nil
	}
	// Enum values need special case.
	if f.IsEnum() {
		var d json.RawMessage
		if f.Default {
			d = json.RawMessage((f.DefaultValue()).(string))
		}
		vs := make([]json.RawMessage, len(f.EnumValues()))
		for i, v := range f.EnumValues() {
			vs[i] = json.RawMessage(v)
		}
		return ogen.String().AsEnum(d, vs...), nil
	}
	s := f.Type.String()
	// Handle slice types.
	if strings.HasPrefix(s, "[]") {
		if t, ok := _types[s[2:]]; ok {
			return t.AsArray(), nil
		}
	}
	t, ok := _types[s]
	if !ok {
		return nil, fmt.Errorf("no OAS-type exists for type %q of field %s", s, f.StructField())
	}
	return t, nil
}

<<<<<<< HEAD
// property creates an ogen.Property out of an ent ogenSchema field.
func property(f *gen.Field) (*ogen.Property, error) {
	s, err := ogenSchema(f)
	if err != nil {
		return nil, err
	}
	return ogen.NewProperty().SetName(f.Name).SetSchema(s), nil
}

var _types = map[string]*ogen.Schema{
	"bool":      ogen.Bool(),
	"time.Time": ogen.DateTime(),
	"string":    ogen.String(),
	"[]byte":    ogen.Bytes(),
	"uuid.UUID": ogen.String(),
	"int":       ogen.Int32(),
	"int8":      ogen.Int32(),
	"int16":     ogen.Int32(),
	"int32":     ogen.Int32(),
	"uint":      ogen.Int32(),
	"uint8":     ogen.Int32(),
	"uint16":    ogen.Int32(),
	"uint32":    ogen.Int32(),
	"int64":     ogen.Int64(),
	"uint64":    ogen.Int64(),
	"float32":   ogen.Float(),
	"float64":   ogen.Double(),
}

// ogenSchema returns the ogen.Schema to use for the given gen.Field.
func ogenSchema(f *gen.Field) (*ogen.Schema, error) {
	// If there is a custom property given on the field use it.
	ant, err := FieldAnnotation(f)
	if err != nil {
		return nil, err
	}
	if ant.Schema != nil {
		return ant.Schema, nil
	}
	// Enum values need special case.
	if f.IsEnum() {
		var d json.RawMessage
		if f.Default {
			d = json.RawMessage((f.DefaultValue()).(string))
		}
		vs := make([]json.RawMessage, len(f.EnumValues()))
		for i, v := range f.EnumValues() {
			vs[i] = json.RawMessage(v)
		}
		return ogen.String().AsEnum(d, vs...), nil
	}
	s := f.Type.String()
	// Handle slice types.
	if strings.HasPrefix(s, "[]") {
		if t, ok := _types[s[2:]]; ok {
			return t.AsArray(), nil
		}
	}
	t, ok := _types[s]
	if !ok {
		return nil, fmt.Errorf("no OAS-type exists for type %q of field %s", s, f.StructField())
	}
	return t, nil
}

// field created a spec ogenSchema field from an ent ogenSchema field.
func field(f *gen.Field) (*spec.Field, error) {
	t, err := oasType(f)
	if err != nil {
		return nil, err
	}
	ex, err := exampleValue(f)
	if err != nil {
		return nil, err
	}
	return &spec.Field{Unique: true, Required: !f.Optional, Type: t, Example: ex}, nil
}
=======
// // field created a spec ogenSchema field from an ent ogenSchema field.
// func field(f *gen.Field) (*spec.Field, error) {
// 	t, err := oasType(f)
// 	if err != nil {
// 		return nil, err
// 	}
// 	ex, err := exampleValue(f)
// 	if err != nil {
// 		return nil, err
// 	}
// 	return &spec.Field{Unique: true, Required: !f.Optional, Type: t, Example: ex}, nil
// }
>>>>>>> aa7fdd0a

// NodeOperations returns the list of operations to expose for this node.
func NodeOperations(n *gen.Type) ([]Operation, error) {
	c, err := GetConfig(n.Config)
	if err != nil {
		return nil, err
	}
	ant := &Annotation{}
	// If no policies are given follow the global policy.
	if n.Annotations == nil || n.Annotations[ant.Name()] == nil {
		if c.DefaultPolicy == PolicyExpose {
			return []Operation{OpCreate, OpRead, OpUpdate, OpDelete, OpList}, nil
		}
		return nil, nil
	} else {
		// An operation gets exposed if it is either
		// - annotated with PolicyExpose or
		// - not annotated with PolicyExclude and the DefaultPolicy is PolicyExpose.
		if err := ant.Decode(n.Annotations[ant.Name()]); err != nil {
			return nil, err
		}
		var ops []Operation
		for op, opn := range map[Operation]OperationConfig{
			OpCreate: ant.Create,
			OpRead:   ant.Read,
			OpUpdate: ant.Update,
			OpDelete: ant.Delete,
			OpList:   ant.List,
		} {
			// If the operation is explicitly annotated to be exposed do so.
			if opn.Policy == PolicyExpose || (opn.Policy == PolicyNone && c.DefaultPolicy == PolicyExpose) {
				ops = append(ops, op)
				continue
			}
		}
		return ops, nil
	}
}

// EdgeOperations returns the list of operations to expose for this edge.
func EdgeOperations(e *gen.Edge) ([]Operation, error) {
	c, err := GetConfig(e.Type.Config)
	if err != nil {
		return nil, err
	}
	ant := &Annotation{}
	// If no policies are given follow the global policy.
	if e.Annotations == nil || e.Annotations[ant.Name()] == nil {
		if c.DefaultPolicy == PolicyExpose {
			if e.Unique {
				return []Operation{OpCreate, OpRead, OpDelete}, nil
			} else {
				return []Operation{OpCreate, OpList}, nil
			}
		}
		return nil, nil
	} else {
		// An edge-operation gets exposed if it is either
		// - annotated with PolicyExpose or
		// - not annotated with PolicyExclude and the DefaultPolicy is PolicyExpose.
		if err := ant.Decode(e.Annotations[ant.Name()]); err != nil {
			return nil, err
		}
		var ops []Operation
		m := make(map[Operation]OperationConfig)
		if e.Unique {
			m[OpCreate] = ant.Create
			m[OpRead] = ant.Read
			m[OpDelete] = ant.Delete
		} else {
			m[OpCreate] = ant.Create
			m[OpList] = ant.List
		}
		for op, opn := range m {
			if opn.Policy == PolicyExpose || (opn.Policy == PolicyNone && c.DefaultPolicy == PolicyExpose) {
				ops = append(ops, op)
				continue
			}
		}
		return ops, nil
	}
}

<<<<<<< HEAD
// reqBody returns the request body for the given node and operation.
func reqBody(n *gen.Type, op Operation) (*spec.RequestBody, error) {
	req := &spec.RequestBody{}
	switch op {
	case OpCreate:
		req.Description = fmt.Sprintf("%s to create", n.Name)
	case OpUpdate:
		req.Description = fmt.Sprintf("%s properties to update", n.Name)
	default:
		return nil, fmt.Errorf("requestBody: unsupported operation %q", op)
	}
	fs := make(spec.Fields)
	for _, f := range n.Fields {
		if op == OpCreate || !f.Immutable {
			sf, err := field(f)
			if err != nil {
				return nil, err
			}
			fs[f.Name] = sf
		}
	}
	for _, e := range n.Edges {
		t, err := oasType(e.Type.ID)
		if err != nil {
			return nil, err
		}
		fs[e.Name] = &spec.Field{
			Unique:   e.Unique,
			Required: !e.Optional,
			Type:     t,
			Example:  nil, // TODO: Example for a unique / non-unique edge
		}
	}
	req.Content = spec.Content{
		spec.JSON: &spec.MediaTypeObject{
			Unique: true,
			Schema: spec.Schema{
				Name:   n.Name + op.Title() + "Request",
				Fields: fs,
			},
		},
	}
	return req, nil
}

// exampleValue returns the user defined example value for the ent schema field.
func exampleValue(f *gen.Field) (interface{}, error) {
	a, err := FieldAnnotation(f)
	if err != nil {
		return nil, err
	}
	if a != nil && a.Example != nil {
		return a.Example, err
	}
	if f.IsEnum() {
		return f.EnumValues()[0], nil
	}
	return nil, nil
}
=======
// // reqBody returns the request body for the given node and operation.
// func reqBody(n *gen.Type, op Operation) (*spec.RequestBody, error) {
// 	req := &spec.RequestBody{}
// 	switch op {
// 	case OpCreate:
// 		req.Description = fmt.Sprintf("%s to create", n.Name)
// 	case OpUpdate:
// 		req.Description = fmt.Sprintf("%s properties to update", n.Name)
// 	default:
// 		return nil, fmt.Errorf("requestBody: unsupported operation %q", op)
// 	}
// 	fs := make(spec.Fields)
// 	for _, f := range n.Fields {
// 		if op == OpCreate || !f.Immutable {
// 			sf, err := field(f)
// 			if err != nil {
// 				return nil, err
// 			}
// 			fs[f.Name] = sf
// 		}
// 	}
// 	for _, e := range n.Edges {
// 		t, err := oasType(e.Type.ID)
// 		if err != nil {
// 			return nil, err
// 		}
// 		fs[e.Name] = &spec.Field{
// 			Unique:   e.Unique,
// 			Required: !e.Optional,
// 			Type:     t,
// 			Example:  nil, // TODO: Example for a unique / non-unique edge
// 		}
// 	}
// 	req.Content = spec.Content{
// 		spec.JSON: &spec.MediaTypeObject{
// 			Unique: true,
// 			Schema: spec.Schema{
// 				Name:   n.Name + op.Title() + "Request",
// 				Fields: fs,
// 			},
// 		},
// 	}
// 	return req, nil
// }
//
// // exampleValue returns the user defined example value for the ent ogenSchema field.
// func exampleValue(f *gen.Field) (interface{}, error) {
// 	a, err := FieldAnnotation(f)
// 	if err != nil {
// 		return nil, err
// 	}
// 	if a != nil && a.Example != nil {
// 		return a.Example, err
// 	}
// 	if f.IsEnum() {
// 		return f.EnumValues()[0], nil
// 	}
// 	return nil, nil
// }
>>>>>>> aa7fdd0a

// contains checks if a string slice contains the given value.
func contains(xs []Operation, s Operation) bool {
	for _, x := range xs {
		if x == s {
			return true
		}
	}
	return false
}

// pathParam creates a new Parameter in path for the ID of gen.Type.
func pathParam(n *gen.Type) (*ogen.Parameter, error) {
	t, err := ogenSchema(n.ID)
	if err != nil {
		return nil, err
	}
	return ogen.NewParameter().
		InPath().
		SetName("id").
		SetDescription(fmt.Sprintf("ID of the %s", n.Name)).
		SetRequired(true).
		SetSchema(t), nil
}<|MERGE_RESOLUTION|>--- conflicted
+++ resolved
@@ -42,14 +42,8 @@
 	if err := schemas(g, spec); err != nil {
 		return err
 	}
-<<<<<<< HEAD
-	return nil
 	// Add error responses.
 	errorResponses(spec)
-=======
-	// // Add error responses.
-	// errorResponses(spec)
->>>>>>> aa7fdd0a
 	// Add all paths.
 	return paths(g, spec)
 }
@@ -59,31 +53,8 @@
 	// Loop over every defined node and add it to the spec.
 	for _, n := range g.Nodes {
 		s := ogen.NewSchema()
-		for _, f := range append([]*gen.Field{n.ID}, n.Fields...) {
-			p, err := property(f)
-			if err != nil {
-				return err
-			}
-			if f.Optional {
-				s.AddOptionalProperties(p)
-			} else {
-				s.AddRequiredProperties(p)
-<<<<<<< HEAD
-			}
-		}
-		spec.AddSchema(n.Name, s)
-	}
-	// // Loop over every node once more to add the edges.
-	// for _, n := range g.Nodes {
-	// 	for _, e := range n.Edges {
-	// 		spec.Components.Schemas[n.Name].Edges[e.Name] = &spec.Edge{
-	// 			Ref:    spec.Components.Schemas[e.Type.Name],
-	// 			Unique: e.Unique,
-	// 		}
-	// 	}
-	// }
-=======
-			}
+		if err := addSchemaFields(s, append([]*gen.Field{n.ID}, n.Fields...)); err != nil {
+			return err
 		}
 		spec.AddSchema(n.Name, s)
 	}
@@ -94,106 +65,129 @@
 			if !ok {
 				return fmt.Errorf("schema %q not found for edge %q on %q", e.Type.Name, e.Name, n.Name)
 			}
+			es = es.ToNamed(e.Type.Name).AsLocalRef()
 			if !e.Unique {
 				es = es.AsArray()
 			}
-			p := ogen.NewProperty().SetName(e.Name).SetSchema(es.ToNamed(e.Type.Name).AsLocalRef())
-			if e.Optional {
-				spec.Components.Schemas[n.Name].AddOptionalProperties(p)
-			} else {
-				spec.Components.Schemas[n.Name].AddRequiredProperties(p)
+			addProperty(
+				spec.Components.Schemas[n.Name],
+				ogen.NewProperty().SetName(e.Name).SetSchema(es),
+				!e.Optional,
+			)
+		}
+	}
+	// If the SimpleModels feature is enabled to not generate a schema per response.
+	cfg, err := GetConfig(g.Config)
+	if err != nil {
+		return err
+	}
+	if !cfg.SimpleModels {
+		// Add all the views for the paths to the schemas.
+		vs, err := Views(g)
+		if err != nil {
+			return err
+		}
+		for n, v := range vs {
+			s := ogen.NewSchema()
+			if err := addSchemaFields(s, v.Fields); err != nil {
+				return err
 			}
-		}
-	}
->>>>>>> aa7fdd0a
-	// // If the SimpleModels feature is enabled to not generate a ogenSchema per response.
-	// cfg, err := GetConfig(g.Config)
-	// if err != nil {
-	// 	return err
-	// }
-	// if !cfg.SimpleModels {
-	// 	// Add all the views for the paths to the schemas.
-	// 	vs, err := Views(g)
-	// 	if err != nil {
-	// 		return err
-	// 	}
-	// 	for n, v := range vs {
-	// 		// Create the ogenSchema.
-	// 		spec.Components.Schemas[n] = &spec.Schema{
-	// 			Name:   n,
-	// 			Fields: make(spec.Fields, len(v.Fields)),
-	// 			Edges:  make(spec.Edges, len(v.Edges)),
-	// 		}
-	// 		// Add all fields (ID is already part of them).
-	// 		for _, f := range v.Fields {
-	// 			sf, err := field(f)
-	// 			if err != nil {
-	// 				return err
-	// 			}
-	// 			spec.Components.Schemas[n].Fields[f.Name] = sf
-	// 		}
-	// 	}
-	// 	// Loop over every view once more to add the edges.
-	// 	for n, v := range vs {
-	// 		for _, e := range v.Edges {
-	// 			vn, err := viewNameEdge(strings.Split(n, "_")[0], e)
-	// 			if err != nil {
-	// 				return err
-	// 			}
-	// 			if _, ok := spec.Components.Schemas[vn]; !ok {
-	// 				return fmt.Errorf("entoas: view %q does not exist", vn)
-	// 			}
-	// 			spec.Components.Schemas[n].Edges[e.Name] = &spec.Edge{
-	// 				Ref:    spec.Components.Schemas[vn],
-	// 				Unique: e.Unique,
-	// 			}
-	// 		}
-	// 	}
-	// }
+			spec.AddSchema(n, s)
+		}
+		// Loop over every view once more to add the edges.
+		for n, v := range vs {
+			for _, e := range v.Edges {
+				vn, err := viewNameEdge(strings.Split(n, "_")[0], e)
+				if err != nil {
+					return err
+				}
+				es, ok := spec.Components.Schemas[vn]
+				if !ok {
+					return fmt.Errorf("schema %q not found for edge %q on %q", vn, e.Name, n)
+				}
+				es = es.ToNamed(e.Type.Name).AsLocalRef()
+				if !e.Unique {
+					es = es.AsArray()
+				}
+				addProperty(
+					spec.Components.Schemas[n],
+					ogen.NewProperty().SetName(e.Name).SetSchema(es),
+					!e.Optional,
+				)
+			}
+		}
+	}
 	return nil
 }
 
-// // errResponses adds all responses to the spec responses.
-// func errorResponses(s *spec.Spec) {
-// 	for c, d := range map[int]string{
-// 		http.StatusBadRequest:          "invalid input, data invalid",
-// 		http.StatusConflict:            "conflicting resources",
-// 		http.StatusForbidden:           "insufficient permissions",
-// 		http.StatusInternalServerError: "unexpected error",
-// 		http.StatusNotFound:            "resource not found",
-// 	} {
-// 		s.Components.Responses[strconv.Itoa(c)] = &spec.Response{
-// 			Name:        strconv.Itoa(c),
-// 			Description: d,
-// 			Headers:     nil, // TODO
-// 			Content: spec.Content{
-// 				spec.JSON: &spec.MediaTypeObject{
-// 					Unique: true,
-// 					Schema: spec.Schema{
-// 						Fields: map[string]*spec.Field{
-// 							"code": {
-// 								Type:    _int32,
-// 								Unique:  true,
-// 								Example: c,
-// 							},
-// 							"status": {
-// 								Type:    _string,
-// 								Unique:  true,
-// 								Example: http.StatusText(c),
-// 							},
-// 						},
-// 						Edges: map[string]*spec.Edge{
-// 							"errors": {
-// 								Schema: new(spec.Schema),
-// 								Unique: true,
-// 							},
-// 						},
-// 					},
-// 				},
-// 			},
-// 		}
-// 	}
-// }
+// addSchemaFields adds the given gen.Field slice to the ogen.Schema.
+func addSchemaFields(s *ogen.Schema, fs []*gen.Field) error {
+	for _, f := range fs {
+		p, err := property(f)
+		if err != nil {
+			return err
+		}
+		addProperty(s, p, !f.Optional)
+	}
+	return nil
+}
+
+// addProperty adds the ogen.Property to the ogen.Schema and marks it as required if needed.
+func addProperty(s *ogen.Schema, p *ogen.Property, req bool) {
+	if req {
+		s.AddRequiredProperties(p)
+	} else {
+		s.AddOptionalProperties(p)
+	}
+}
+
+// errResponses adds all responses to the spec responses.
+func errorResponses(s *ogen.Spec) {
+	for c, d := range map[int]string{
+		http.StatusBadRequest:          "invalid input, data invalid",
+		http.StatusConflict:            "conflicting resources",
+		http.StatusForbidden:           "insufficient permissions",
+		http.StatusInternalServerError: "unexpected error",
+		http.StatusNotFound:            "resource not found",
+	} {
+		s.AddResponse(
+			strconv.Itoa(c),
+			ogen.NewResponse().
+				SetDescription(d).
+				SetContent(nil), // TODO: Implement when Content builders are present ...
+		)
+		// s.Components.Responses[strconv.Itoa(c)] = &spec.Response{
+		// 	Name:        strconv.Itoa(c),
+		// 	Description: d,
+		// 	Headers:     nil, // TODO
+		// 	Content: spec.Content{
+		// 		spec.JSON: &spec.MediaTypeObject{
+		// 			Unique: true,
+		// 			Schema: spec.Schema{
+		// 				Fields: map[string]*spec.Field{
+		// 					"code": {
+		// 						Type:    _int32,
+		// 						Unique:  true,
+		// 						Example: c,
+		// 					},
+		// 					"status": {
+		// 						Type:    _string,
+		// 						Unique:  true,
+		// 						Example: http.StatusText(c),
+		// 					},
+		// 				},
+		// 				Edges: map[string]*spec.Edge{
+		// 					"errors": {
+		// 						Schema: new(spec.Schema),
+		// 						Unique: true,
+		// 					},
+		// 				},
+		// 			},
+		// 		},
+		// 	},
+		// }
+	}
+}
 
 var rules = inflect.NewDefaultRuleset()
 
@@ -610,7 +604,7 @@
 // }
 //
 
-// property creates an ogen.Property out of an ent ogenSchema field.
+// property creates an ogen.Property out of an ent schema field.
 func property(f *gen.Field) (*ogen.Property, error) {
 	s, err := ogenSchema(f)
 	if err != nil {
@@ -675,86 +669,7 @@
 	return t, nil
 }
 
-<<<<<<< HEAD
-// property creates an ogen.Property out of an ent ogenSchema field.
-func property(f *gen.Field) (*ogen.Property, error) {
-	s, err := ogenSchema(f)
-	if err != nil {
-		return nil, err
-	}
-	return ogen.NewProperty().SetName(f.Name).SetSchema(s), nil
-}
-
-var _types = map[string]*ogen.Schema{
-	"bool":      ogen.Bool(),
-	"time.Time": ogen.DateTime(),
-	"string":    ogen.String(),
-	"[]byte":    ogen.Bytes(),
-	"uuid.UUID": ogen.String(),
-	"int":       ogen.Int32(),
-	"int8":      ogen.Int32(),
-	"int16":     ogen.Int32(),
-	"int32":     ogen.Int32(),
-	"uint":      ogen.Int32(),
-	"uint8":     ogen.Int32(),
-	"uint16":    ogen.Int32(),
-	"uint32":    ogen.Int32(),
-	"int64":     ogen.Int64(),
-	"uint64":    ogen.Int64(),
-	"float32":   ogen.Float(),
-	"float64":   ogen.Double(),
-}
-
-// ogenSchema returns the ogen.Schema to use for the given gen.Field.
-func ogenSchema(f *gen.Field) (*ogen.Schema, error) {
-	// If there is a custom property given on the field use it.
-	ant, err := FieldAnnotation(f)
-	if err != nil {
-		return nil, err
-	}
-	if ant.Schema != nil {
-		return ant.Schema, nil
-	}
-	// Enum values need special case.
-	if f.IsEnum() {
-		var d json.RawMessage
-		if f.Default {
-			d = json.RawMessage((f.DefaultValue()).(string))
-		}
-		vs := make([]json.RawMessage, len(f.EnumValues()))
-		for i, v := range f.EnumValues() {
-			vs[i] = json.RawMessage(v)
-		}
-		return ogen.String().AsEnum(d, vs...), nil
-	}
-	s := f.Type.String()
-	// Handle slice types.
-	if strings.HasPrefix(s, "[]") {
-		if t, ok := _types[s[2:]]; ok {
-			return t.AsArray(), nil
-		}
-	}
-	t, ok := _types[s]
-	if !ok {
-		return nil, fmt.Errorf("no OAS-type exists for type %q of field %s", s, f.StructField())
-	}
-	return t, nil
-}
-
-// field created a spec ogenSchema field from an ent ogenSchema field.
-func field(f *gen.Field) (*spec.Field, error) {
-	t, err := oasType(f)
-	if err != nil {
-		return nil, err
-	}
-	ex, err := exampleValue(f)
-	if err != nil {
-		return nil, err
-	}
-	return &spec.Field{Unique: true, Required: !f.Optional, Type: t, Example: ex}, nil
-}
-=======
-// // field created a spec ogenSchema field from an ent ogenSchema field.
+// // field created a spec schema field from an ent schema field.
 // func field(f *gen.Field) (*spec.Field, error) {
 // 	t, err := oasType(f)
 // 	if err != nil {
@@ -766,7 +681,6 @@
 // 	}
 // 	return &spec.Field{Unique: true, Required: !f.Optional, Type: t, Example: ex}, nil
 // }
->>>>>>> aa7fdd0a
 
 // NodeOperations returns the list of operations to expose for this node.
 func NodeOperations(n *gen.Type) ([]Operation, error) {
@@ -850,67 +764,6 @@
 	}
 }
 
-<<<<<<< HEAD
-// reqBody returns the request body for the given node and operation.
-func reqBody(n *gen.Type, op Operation) (*spec.RequestBody, error) {
-	req := &spec.RequestBody{}
-	switch op {
-	case OpCreate:
-		req.Description = fmt.Sprintf("%s to create", n.Name)
-	case OpUpdate:
-		req.Description = fmt.Sprintf("%s properties to update", n.Name)
-	default:
-		return nil, fmt.Errorf("requestBody: unsupported operation %q", op)
-	}
-	fs := make(spec.Fields)
-	for _, f := range n.Fields {
-		if op == OpCreate || !f.Immutable {
-			sf, err := field(f)
-			if err != nil {
-				return nil, err
-			}
-			fs[f.Name] = sf
-		}
-	}
-	for _, e := range n.Edges {
-		t, err := oasType(e.Type.ID)
-		if err != nil {
-			return nil, err
-		}
-		fs[e.Name] = &spec.Field{
-			Unique:   e.Unique,
-			Required: !e.Optional,
-			Type:     t,
-			Example:  nil, // TODO: Example for a unique / non-unique edge
-		}
-	}
-	req.Content = spec.Content{
-		spec.JSON: &spec.MediaTypeObject{
-			Unique: true,
-			Schema: spec.Schema{
-				Name:   n.Name + op.Title() + "Request",
-				Fields: fs,
-			},
-		},
-	}
-	return req, nil
-}
-
-// exampleValue returns the user defined example value for the ent schema field.
-func exampleValue(f *gen.Field) (interface{}, error) {
-	a, err := FieldAnnotation(f)
-	if err != nil {
-		return nil, err
-	}
-	if a != nil && a.Example != nil {
-		return a.Example, err
-	}
-	if f.IsEnum() {
-		return f.EnumValues()[0], nil
-	}
-	return nil, nil
-}
-=======
 // // reqBody returns the request body for the given node and operation.
 // func reqBody(n *gen.Type, op Operation) (*spec.RequestBody, error) {
 // 	req := &spec.RequestBody{}
@@ -956,7 +809,7 @@
 // 	return req, nil
 // }
 //
-// // exampleValue returns the user defined example value for the ent ogenSchema field.
+// // exampleValue returns the user defined example value for the ent schema field.
 // func exampleValue(f *gen.Field) (interface{}, error) {
 // 	a, err := FieldAnnotation(f)
 // 	if err != nil {
@@ -970,7 +823,6 @@
 // 	}
 // 	return nil, nil
 // }
->>>>>>> aa7fdd0a
 
 // contains checks if a string slice contains the given value.
 func contains(xs []Operation, s Operation) bool {
